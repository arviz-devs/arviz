--- conflicted
+++ resolved
@@ -4,12 +4,9 @@
 import xarray as xr
 
 from .. import utils
-<<<<<<< HEAD
 from ..rcparams import rcParams
-=======
 from .base import dict_to_dataset, generate_dims_coords, make_attrs, requires
 from .inference_data import InferenceData
->>>>>>> 95df315a
 
 
 # pylint: disable=too-many-instance-attributes
