--- conflicted
+++ resolved
@@ -96,28 +96,20 @@
         posterior_warmup_attrs = self._kwargs.get("posterior_warmup_attrs")
         return (
             dict_to_dataset(
-<<<<<<< HEAD
-                data, library=None, coords=self.coords, dims=self.dims, attrs=posterior_attrs
-=======
                 data,
                 library=None,
                 coords=self.coords,
                 dims=self.dims,
-                attrs=self.attrs,
-                index_origin=self.index_origin,
->>>>>>> b54e0226
+                attrs=posterior_attrs,
+                index_origin=self.index_origin,
             ),
             dict_to_dataset(
                 data_warmup,
                 library=None,
                 coords=self.coords,
                 dims=self.dims,
-<<<<<<< HEAD
                 attrs=posterior_warmup_attrs,
-=======
-                attrs=self.attrs,
-                index_origin=self.index_origin,
->>>>>>> b54e0226
+                index_origin=self.index_origin,
             ),
         )
 
@@ -142,28 +134,20 @@
         sample_stats_warmup_attrs = self._kwargs.get("sample_stats_warmup_attrs")
         return (
             dict_to_dataset(
-<<<<<<< HEAD
-                data, library=None, coords=self.coords, dims=self.dims, attrs=sample_stats_attrs
-=======
                 data,
                 library=None,
                 coords=self.coords,
                 dims=self.dims,
-                attrs=self.attrs,
-                index_origin=self.index_origin,
->>>>>>> b54e0226
+                attrs=sample_stats_attrs,
+                index_origin=self.index_origin,
             ),
             dict_to_dataset(
                 data_warmup,
                 library=None,
                 coords=self.coords,
                 dims=self.dims,
-<<<<<<< HEAD
                 attrs=sample_stats_warmup_attrs,
-=======
-                attrs=self.attrs,
-                index_origin=self.index_origin,
->>>>>>> b54e0226
+                index_origin=self.index_origin,
             ),
         )
 
@@ -180,30 +164,22 @@
         log_likelihood_warmup_attrs = self._kwargs.get("log_likelihood_warmup_attrs")
         return (
             dict_to_dataset(
-<<<<<<< HEAD
-                data, library=None, coords=self.coords, dims=self.dims, attrs=log_likelihood_attrs
-=======
                 data,
                 library=None,
                 coords=self.coords,
                 dims=self.dims,
-                attrs=self.attrs,
+                attrs=log_likelihood_attrs,
                 index_origin=self.index_origin,
                 skip_event_dims=True,
->>>>>>> b54e0226
             ),
             dict_to_dataset(
                 data_warmup,
                 library=None,
                 coords=self.coords,
                 dims=self.dims,
-<<<<<<< HEAD
                 attrs=log_likelihood_warmup_attrs,
-=======
-                attrs=self.attrs,
                 index_origin=self.index_origin,
                 skip_event_dims=True,
->>>>>>> b54e0226
             ),
         )
 
@@ -224,24 +200,16 @@
                 library=None,
                 coords=self.coords,
                 dims=self.dims,
-<<<<<<< HEAD
                 attrs=posterior_predictive_attrs,
-=======
-                attrs=self.attrs,
-                index_origin=self.index_origin,
->>>>>>> b54e0226
+                index_origin=self.index_origin,
             ),
             dict_to_dataset(
                 data_warmup,
                 library=None,
                 coords=self.coords,
                 dims=self.dims,
-<<<<<<< HEAD
                 attrs=posterior_predictive_warmup_attrs,
-=======
-                attrs=self.attrs,
-                index_origin=self.index_origin,
->>>>>>> b54e0226
+                index_origin=self.index_origin,
             ),
         )
 
@@ -258,28 +226,20 @@
         predictions_warmup_attrs = self._kwargs.get("predictions_warmup_attrs")
         return (
             dict_to_dataset(
-<<<<<<< HEAD
-                data, library=None, coords=self.coords, dims=self.pred_dims, attrs=predictions_attrs
-=======
                 data,
                 library=None,
                 coords=self.coords,
                 dims=self.pred_dims,
-                attrs=self.attrs,
-                index_origin=self.index_origin,
->>>>>>> b54e0226
+                attrs=predictions_attrs,
+                index_origin=self.index_origin,
             ),
             dict_to_dataset(
                 data_warmup,
                 library=None,
                 coords=self.coords,
                 dims=self.pred_dims,
-<<<<<<< HEAD
                 attrs=predictions_warmup_attrs,
-=======
-                attrs=self.attrs,
-                index_origin=self.index_origin,
->>>>>>> b54e0226
+                index_origin=self.index_origin,
             ),
         )
 
@@ -291,16 +251,12 @@
             raise TypeError("DictConverter.prior is not a dictionary")
         prior_attrs = self._kwargs.get("prior_attrs")
         return dict_to_dataset(
-<<<<<<< HEAD
-            data, library=None, coords=self.coords, dims=self.dims, attrs=prior_attrs
-=======
             data,
             library=None,
             coords=self.coords,
             dims=self.dims,
-            attrs=self.attrs,
+            attrs=prior_attrs,
             index_origin=self.index_origin,
->>>>>>> b54e0226
         )
 
     @requires("sample_stats_prior")
@@ -311,16 +267,12 @@
             raise TypeError("DictConverter.sample_stats_prior is not a dictionary")
         sample_stats_prior_attrs = self._kwargs.get("sample_stats_prior_attrs")
         return dict_to_dataset(
-<<<<<<< HEAD
-            data, library=None, coords=self.coords, dims=self.dims, attrs=sample_stats_prior_attrs
-=======
             data,
             library=None,
             coords=self.coords,
             dims=self.dims,
-            attrs=self.attrs,
+            attrs=sample_stats_prior_attrs,
             index_origin=self.index_origin,
->>>>>>> b54e0226
         )
 
     @requires("prior_predictive")
@@ -331,16 +283,12 @@
             raise TypeError("DictConverter.prior_predictive is not a dictionary")
         prior_predictive_attrs = self._kwargs.get("prior_predictive_attrs")
         return dict_to_dataset(
-<<<<<<< HEAD
-            data, library=None, coords=self.coords, dims=self.dims, attrs=prior_predictive_attrs
-=======
             data,
             library=None,
             coords=self.coords,
             dims=self.dims,
-            attrs=self.attrs,
+            attrs=prior_predictive_attrs,
             index_origin=self.index_origin,
->>>>>>> b54e0226
         )
 
     def data_to_xarray(self, data, group, dims=None):
