--- conflicted
+++ resolved
@@ -1,12 +1,8 @@
 # pylint: disable=too-many-lines
-<<<<<<< HEAD
-from collections import OrderedDict, defaultdict
-=======
 """Data structure for using netcdf groups with xarray."""
 import uuid
 import warnings
-from collections import OrderedDict
->>>>>>> 95df315a
+from collections import OrderedDict, defaultdict
 from collections.abc import Sequence
 from copy import copy as ccopy
 from copy import deepcopy
