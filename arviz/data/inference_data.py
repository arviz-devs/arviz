--- conflicted
+++ resolved
@@ -15,15 +15,9 @@
 from xarray.core.options import OPTIONS
 from xarray.core.utils import either_dict_or_kwargs
 
-<<<<<<< HEAD
-=======
-from .base import dict_to_dataset
-from .base import _extend_xr_method
-from ..utils import _subset_list, HtmlTemplate
->>>>>>> ebee0892
 from ..rcparams import rcParams
 from ..utils import HtmlTemplate, _subset_list
-from .base import _extend_xr_method
+from .base import _extend_xr_method, dict_to_dataset
 
 SUPPORTED_GROUPS = [
     "posterior",
