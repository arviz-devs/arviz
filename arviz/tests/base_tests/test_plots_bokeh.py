--- conflicted
+++ resolved
@@ -347,7 +347,6 @@
     assert "['loo', 'waic']" in str(err.value)
 
 
-<<<<<<< HEAD
 def test_plot_ecdf_basic():
     data = np.random.randn(4,1000)
     axes = plot_ecdf(data, backend="bokeh", show=False)
@@ -367,12 +366,10 @@
     axes = plot_ecdf(data, cdf=cdf, backend="bokeh", show=False)
     assert axes is not None
 
-@pytest.mark.parametrize("kwargs", [{}, {"ic": "loo"}, {"xlabels": True, "scale": "log"}])
-=======
+
 @pytest.mark.parametrize(
     "kwargs", [{}, {"ic": "loo"}, {"xlabels": True, "scale": "log"}, {"threshold": 2}]
 )
->>>>>>> 479f2a71
 @pytest.mark.parametrize("add_model", [False, True])
 @pytest.mark.parametrize("use_elpddata", [False, True])
 def test_plot_elpd(models, add_model, use_elpddata, kwargs):
