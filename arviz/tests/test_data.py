--- conflicted
+++ resolved
@@ -262,11 +262,7 @@
 
     def get_inference_data(self):
         """log_likelihood as a var."""
-<<<<<<< HEAD
-        prior = pystan_extract_unpermuted(self.obj)["theta"]
-=======
         prior = pystan_extract_unpermuted(self.obj)
->>>>>>> 77ee3130
         prior = {"theta_test": prior["theta"]}
         return from_pystan(
             fit=self.obj,
@@ -289,11 +285,7 @@
         # dictionary
         observed_data = {"y_hat": self.data["y"]}
         # ndarray
-<<<<<<< HEAD
         log_likelihood = pystan_extract_normal(self.obj, "log_lik")["log_lik"]
-=======
-        log_likelihood = pystan_extract_unpermuted(self.obj, "log_lik")["log_lik"]
->>>>>>> 77ee3130
         return from_pystan(
             fit=self.obj,
             posterior_predictive=["y_hat"],
@@ -312,11 +304,7 @@
     def get_inference_data3(self):
         """log_likelihood as a ndarray."""
         # ndarray
-<<<<<<< HEAD
         log_likelihood = pystan_extract_normal(self.obj, "log_lik")["log_lik"]
-=======
-        log_likelihood = pystan_extract_unpermuted(self.obj, "log_lik")["log_lik"]
->>>>>>> 77ee3130
         return from_pystan(
             fit=self.obj,
             posterior_predictive=["y_hat"],
@@ -339,11 +327,7 @@
     def test_inference_data(self):
         inference_data1 = self.get_inference_data()
         inference_data2 = self.get_inference_data2()
-<<<<<<< HEAD
-        inference_data3 = self.get_inference_data2()
-=======
         inference_data3 = self.get_inference_data3()
->>>>>>> 77ee3130
         assert hasattr(inference_data1.sample_stats, "log_likelihood")
         assert hasattr(inference_data1.prior, "theta_test")
         assert hasattr(inference_data1.observed_data, "y")
