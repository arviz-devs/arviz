"""Test helper functions."""
from collections import OrderedDict
import os
import pickle
import sys
import logging
import pytest

import emcee
import numpy as np
import pymc3 as pm
import pyro
import pyro.distributions as dist
from pyro.infer.mcmc import MCMC, NUTS

try:
    import pystan
except ImportError:
    import stan as pystan

import tensorflow_probability as tfp
import tensorflow_probability.python.edward2 as ed
import scipy.optimize as op
import torch
import tensorflow as tf
from ..data import from_tfp


_log = logging.getLogger(__name__)


@pytest.fixture(scope="module")
def eight_schools_params():
    """Share setup for eight schools."""
    return {
        "J": 8,
        "y": np.array([28.0, 8.0, -3.0, 7.0, -1.0, 1.0, 18.0, 12.0]),
        "sigma": np.array([15.0, 10.0, 16.0, 11.0, 9.0, 11.0, 10.0, 18.0]),
    }


def _emcee_neg_lnlike(theta, x, y, yerr):
    """Proper function to allow pickling."""
    slope, intercept, lnf = theta
    model = slope * x + intercept
    inv_sigma2 = 1.0 / (yerr ** 2 + model ** 2 * np.exp(2 * lnf))
    return 0.5 * (np.sum((y - model) ** 2 * inv_sigma2 - np.log(inv_sigma2)))


def _emcee_lnprior(theta):
    """Proper function to allow pickling."""
    slope, intercept, lnf = theta
    if -5.0 < slope < 0.5 and 0.0 < intercept < 10.0 and -10.0 < lnf < 1.0:
        return 0.0
    return -np.inf


def _emcee_lnprob(theta, x, y, yerr):
    """Proper function to allow pickling."""
    logp = _emcee_lnprior(theta)
    if not np.isfinite(logp):
        return -np.inf
    return logp - _emcee_neg_lnlike(theta, x, y, yerr)


def emcee_linear_model(data, draws, chains):
    """Linear model fit in emcee.

    Note that the data is unused, but included to fit the pattern
    from other libraries.

    From http://dfm.io/emcee/current/user/line/
    """
    del data
    chains = 10 * chains  # emcee is sad with too few walkers

    # Choose the "true" parameters.
    m_true = -0.9594
    b_true = 4.294
    f_true = 0.534

    # make reproducible
    np.random.seed(0)

    # Generate some synthetic data from the model.
    num_data = 50
    x = np.sort(10 * np.random.rand(num_data))
    yerr = 0.1 + 0.5 * np.random.rand(num_data)
    y = m_true * x + b_true
    y += np.abs(f_true * y) * np.random.randn(num_data)
    y += yerr * np.random.randn(num_data)

    result = op.minimize(_emcee_neg_lnlike, [m_true, b_true, np.log(f_true)], args=(x, y, yerr))

    ndim = result["x"].shape[0]
    pos = [result["x"] + 1e-4 * np.random.randn(ndim) for _ in range(chains)]

    sampler = emcee.EnsembleSampler(chains, ndim, _emcee_lnprob, args=(x, y, yerr))

    sampler.run_mcmc(pos, draws)
    return sampler


# pylint:disable=no-member,no-value-for-parameter
def _pyro_centered_model(sigma):
    """Centered model setup."""
    mu = pyro.sample("mu", dist.Normal(torch.zeros(1), 10 * torch.ones(1)))
    tau = pyro.sample("tau", dist.HalfCauchy(scale=25 * torch.ones(1)))

    theta = pyro.sample("theta", dist.Normal(mu * torch.ones(8), tau * torch.ones(8)))

    return pyro.sample("obs", dist.Normal(theta, sigma))


def _pyro_conditioned_model(model, sigma, y):
    """Condition the model."""
    return pyro.poutine.condition(model, data={"obs": y})(sigma)


def pyro_centered_schools(data, draws, chains):
    """Centered eight schools implementation in Pyro.

    Note there is not really a deterministic node in pyro, so I do not
    know how to do a non-centered implementation.
    """
    del chains
    y = torch.Tensor(data["y"]).type(torch.Tensor)
    sigma = torch.Tensor(data["sigma"]).type(torch.Tensor)

    nuts_kernel = NUTS(_pyro_conditioned_model, adapt_step_size=True)
    posterior = MCMC(  # pylint:disable=not-callable
        nuts_kernel, num_samples=draws, warmup_steps=500
    ).run(_pyro_centered_model, sigma, y)

    # This block lets the posterior be pickled
    for trace in posterior.exec_traces:
        for node in trace.nodes.values():
            node.pop("fn", None)
    posterior.kernel = None
    posterior.run = None
    posterior.logger = None
    if hasattr(posterior, "sampler"):
        posterior.sampler = None
    return posterior


def tfp_noncentered_schools(data, draws, chains):
    """Non-centered eight schools implementation for tfp."""
    del chains

    def schools_model(num_schools, treatment_stddevs):
        avg_effect = ed.Normal(loc=0.0, scale=10.0, name="avg_effect")  # `mu`
        avg_stddev = ed.Normal(loc=5.0, scale=1.0, name="avg_stddev")  # `log(tau)`
        school_effects_standard = ed.Normal(
            loc=tf.zeros(num_schools), scale=tf.ones(num_schools), name="school_effects_standard"
        )  # `eta`
        school_effects = avg_effect + tf.exp(avg_stddev) * school_effects_standard  # `theta`
        treatment_effects = ed.Normal(
            loc=school_effects, scale=treatment_stddevs, name="treatment_effects"
        )  # `y`
        return treatment_effects

    log_joint = ed.make_log_joint_fn(schools_model)

    def target_log_prob_fn(avg_effect, avg_stddev, school_effects_standard):
        """Unnormalized target density as a function of states."""
        return log_joint(
            num_schools=data["J"],
            treatment_stddevs=data["sigma"].astype(np.float32),
            avg_effect=avg_effect,
            avg_stddev=avg_stddev,
            school_effects_standard=school_effects_standard,
            treatment_effects=data["y"].astype(np.float32),
        )

    states, kernel_results = tfp.mcmc.sample_chain(
        num_results=draws,
        num_burnin_steps=500,
        current_state=[
            tf.zeros([], name="init_avg_effect"),
            tf.zeros([], name="init_avg_stddev"),
            tf.ones([data["J"]], name="init_school_effects_standard"),
        ],
        kernel=tfp.mcmc.HamiltonianMonteCarlo(
            target_log_prob_fn=target_log_prob_fn, step_size=0.4, num_leapfrog_steps=3
        ),
    )

    with tf.Session() as sess:
        [states_, _] = sess.run([states, kernel_results])

<<<<<<< HEAD
    data = from_tfp(
        states_,
        var_names=["mu", "tau", "theta_tilde"],
        model_fn=lambda: schools_model(data["J"], data["sigma"].astype(np.float32)),
        observed=data["y"].astype(np.float32),
    )
=======
    data = from_tfp(states_, var_names=["mu", "tau", "eta"])
>>>>>>> d910ae5b
    return data


def pystan_noncentered_schools(data, draws, chains):
    """Non-centered eight schools implementation for pystan."""
    schools_code = """
        data {
            int<lower=0> J;
            real y[J];
            real<lower=0> sigma[J];
        }

        parameters {
            real mu;
            real<lower=0> tau;
            real eta[J];
        }

        transformed parameters {
            real theta[J];
            for (j in 1:J)
                theta[j] = mu + tau * eta[j];
        }

        model {
            mu ~ normal(0, 5);
            tau ~ cauchy(0, 5);
            eta ~ normal(0, 1);
            y ~ normal(theta, sigma);
        }

        generated quantities {
            vector[J] log_lik;
            vector[J] y_hat;
            for (j in 1:J) {
                log_lik[j] = normal_lpdf(y[j] | theta[j], sigma[j]);
                y_hat[j] = normal_rng(theta[j], sigma[j]);
            }
        }
    """
    if pystan_version() == 2:
        stan_model = pystan.StanModel(model_code=schools_code)
        fit = stan_model.sampling(data=data, iter=draws, warmup=0, chains=chains)
    else:
        # hard code schools data
        # bug in PyStan3 preview. It modify data in-place
        data = {
            "J": 8,
            "y": np.array([28.0, 8.0, -3.0, 7.0, -1.0, 1.0, 18.0, 12.0]),
            "sigma": np.array([15.0, 10.0, 16.0, 11.0, 9.0, 11.0, 10.0, 18.0]),
        }
        stan_model = pystan.build(schools_code, data=data)
        fit = stan_model.sample(
            num_chains=chains, num_samples=draws, num_warmup=0, save_warmup=False
        )
    return stan_model, fit


def pymc3_noncentered_schools(data, draws, chains):
    """Non-centered eight schools implementation for pymc3."""
    with pm.Model() as model:
        mu = pm.Normal("mu", mu=0, sd=5)
        tau = pm.HalfCauchy("tau", beta=5)
        eta = pm.Normal("eta", mu=0, sd=1, shape=data["J"])
        theta = pm.Deterministic("theta", mu + tau * eta)
        pm.Normal("obs", mu=theta, sd=data["sigma"], observed=data["y"])
        trace = pm.sample(draws, chains=chains)
    return model, trace


def load_cached_models(eight_school_params, draws, chains):
    """Load pymc3, pystan, emcee, and pyro models from pickle."""
    here = os.path.dirname(os.path.abspath(__file__))
    supported = (
        (tfp, tfp_noncentered_schools),
        (pystan, pystan_noncentered_schools),
        (pm, pymc3_noncentered_schools),
        (emcee, emcee_linear_model),
        (pyro, pyro_centered_schools),
    )
    data_directory = os.path.join(here, "saved_models")
    models = {}

    for library, func in supported:
        if library.__name__ == "stan":
            # PyStan3 does not support pickling
            # httpstan caches models automatically
            _log.info("Generating and loading stan model")
            models["pystan"] = func(eight_school_params, draws, chains)
            continue

        py_version = sys.version_info
        fname = "{0.major}.{0.minor}_{1.__name__}_{1.__version__}_{2}_{3}_{4}.pkl".format(
            py_version, library, sys.platform, draws, chains
        )

        path = os.path.join(data_directory, fname)
        if not os.path.exists(path):
            with open(path, "wb") as buff:
                _log.info("Generating and caching %s", fname)
                pickle.dump(func(eight_school_params, draws, chains), buff)

        with open(path, "rb") as buff:
            _log.info("Loading %s from cache", fname)
            models[library.__name__] = pickle.load(buff)

    return models


def pystan_extract_unpermuted(fit, var_names=None):
    """Extract PyStan samples unpermuted.

    Function returns everything as a float.
    """
    if var_names is None:
        var_names = fit.model_pars
    extract = fit.extract(var_names, permuted=False)
    if not isinstance(extract, dict):
        extract_permuted = fit.extract(var_names, permuted=True)
        permutation_order = fit.sim["permutation"]
        ary_order = []
        for order in permutation_order:
            order = np.argsort(order) + len(ary_order)
            ary_order.extend(list(order))
        nchain = fit.sim["chains"]
        extract = {}
        for key, ary in extract_permuted.items():
            ary = np.asarray(ary)[ary_order]
            if ary.shape:
                ary_shape = ary.shape[1:]
            else:
                ary_shape = ary.shape
            ary = ary.reshape((-1, nchain, *ary_shape), order="F")
            extract[key] = ary
    return extract


def stan_extract_dict(fit, var_names=None):
    """Extract draws from PyStan3 fit.

    Function returns everything as a float.
    """
    if var_names is None:
        var_names = fit.param_names
    elif isinstance(var_names, str):
        var_names = [var_names]
    var_names = list(var_names)

    data = OrderedDict()

    for var in var_names:
        if var in data:
            continue

        # in future fix the correct number of draws if fit.save_warmup is True
        new_shape = (
            *fit.dims[fit.param_names.index(var)],
            -1,
            fit.num_chains,
        )  # pylint: disable=protected-access
        values = fit._draws[fit._parameter_indexes(var), :]  # pylint: disable=protected-access
        values = values.reshape(new_shape, order="F")
        values = np.moveaxis(values, [-2, -1], [1, 0])
        data[var] = values

    return data


def pystan_version():
    """Check PyStan version.

    Returns
    -------
    int
        Major version number
    """
    return int(pystan.__version__[0])<|MERGE_RESOLUTION|>--- conflicted
+++ resolved
@@ -189,16 +189,12 @@
     with tf.Session() as sess:
         [states_, _] = sess.run([states, kernel_results])
 
-<<<<<<< HEAD
     data = from_tfp(
         states_,
-        var_names=["mu", "tau", "theta_tilde"],
+        var_names=["mu", "tau", "eta"],
         model_fn=lambda: schools_model(data["J"], data["sigma"].astype(np.float32)),
         observed=data["y"].astype(np.float32),
     )
-=======
-    data = from_tfp(states_, var_names=["mu", "tau", "eta"])
->>>>>>> d910ae5b
     return data
 
 
