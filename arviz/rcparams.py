--- conflicted
+++ resolved
@@ -102,7 +102,6 @@
     return value is True or value == "true"
 
 
-<<<<<<< HEAD
 def _validate_bokeh_marker(value):
     """Validate the markers."""
     all_markers = (
@@ -125,7 +124,8 @@
     if value not in all_markers:
         raise ValueError("{} is not one of {}".format(value, all_markers))
     return value
-=======
+  
+  
 def make_iterable_validator(scalar_validator, length=None, allow_none=False, allow_auto=False):
     """Validate value is an iterable datatype."""
     # based on matplotlib's _listify_validator function
@@ -150,7 +150,6 @@
 _validate_bokeh_bounds = make_iterable_validator(  # pylint: disable=invalid-name
     _validate_float_or_none, length=2, allow_none=True, allow_auto=True
 )
->>>>>>> 0191c061
 
 
 defaultParams = {  # pylint: disable=invalid-name
@@ -158,8 +157,6 @@
     "data.load": ("lazy", _make_validate_choice({"lazy", "eager"})),
     "data.index_origin": (0, _make_validate_choice({0, 1}, typeof=int)),
     "plot.backend": ("matplotlib", _make_validate_choice({"matplotlib", "bokeh"})),
-<<<<<<< HEAD
-=======
     "plot.bokeh.bounds_x_range": ("auto", _validate_bokeh_bounds),
     "plot.bokeh.bounds_y_range": ("auto", _validate_bokeh_bounds),
     "plot.bokeh.tools": (
@@ -167,7 +164,6 @@
         lambda x: x,
     ),
     "plot.bokeh.output_backend": ("webgl", _make_validate_choice({"canvas", "svg", "webgl"})),
->>>>>>> 0191c061
     "plot.bokeh.figure.dpi": (60, _validate_positive_int),
     "plot.bokeh.figure.width": (500, _validate_positive_int),
     "plot.bokeh.figure.height": (500, _validate_positive_int),
