--- conflicted
+++ resolved
@@ -282,15 +282,11 @@
     "stats.hdi_prob": (0.94, _validate_probability),
     "stats.information_criterion": ("loo", _make_validate_choice(set(get_args(ICKeyword)))),
     "stats.ic_pointwise": (False, _validate_boolean),
-<<<<<<< HEAD
     "stats.ic_scale": ("log", _make_validate_choice(set(get_args(ScaleKeyword)))),
-=======
-    "stats.ic_scale": ("log", _make_validate_choice({"deviance", "log", "negative_log"})),
     "stats.ic_compare_method": (
         "stacking",
         _make_validate_choice({"stacking", "bb-pseudo-bma", "pseudo-bma"}),
     ),
->>>>>>> 23e14fb6
 }
 
 
