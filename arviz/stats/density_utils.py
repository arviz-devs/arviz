--- conflicted
+++ resolved
@@ -401,11 +401,7 @@
         Maximum value of the grid
     """
     # Set up number of bins.
-<<<<<<< HEAD
-    grid_len = int(max(grid_len, 100))
-=======
     grid_len = max(int(grid_len), 100)
->>>>>>> f5c0cf8c
 
     # Set up domain
     if custom_lims is not None:
