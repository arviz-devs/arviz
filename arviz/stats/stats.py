--- conflicted
+++ resolved
@@ -20,7 +20,7 @@
 from .. import _log
 from ..data import InferenceData, convert_to_dataset, convert_to_inference_data
 from ..rcparams import rcParams, ScaleKeyword, ICKeyword
-from ..utils import Numba, _numba_var, _var_names, get_coords, Calculate_ICS
+from ..utils import Numba, _numba_var, _var_names, get_coords
 from .density_utils import get_bins as _get_bins
 from .density_utils import histogram as _histogram
 from .density_utils import kde as _kde
@@ -46,11 +46,12 @@
     "r2_score",
     "summary",
     "waic",
+    "_calculate_ics",
 ]
 
 
 def compare(
-    dataset_dict: Mapping[str, InferenceData],
+    compare_dict: Mapping[str, InferenceData],
     ic: Optional[ICKeyword] = None,
     method: Literal["stacking", "BB-pseudo-BMA", "pseudo-MA"] = "stacking",
     b_samples: int = 1000,
@@ -68,13 +69,8 @@
 
     Parameters
     ----------
-<<<<<<< HEAD
-    dataset_dict: dict[str] -> InferenceData or ELPDData
-        A dictionary of model names and InferenceData 
-=======
-    dataset_dict: dict[str] -> InferenceData
-        A dictionary of model names and :class:`arviz.InferenceData` objects
->>>>>>> 6cc9f5e2
+    compare_dict: dict of {str: InferenceData or ELPDData}
+        A dictionary of model names and :class:`arviz.InferenceData` or ``ELPDData``.
     ic: str, optional
         Information Criterion (PSIS-LOO `loo` or WAIC `waic`) used to compare models. Defaults to
         ``rcParams["stats.information_criterion"]``.
@@ -171,8 +167,11 @@
         see https://doi.org/10.1007/s11222-016-9696-4
 
     """
-    
-    (dataset_dict, scale, ic, ics_helper, name) = Calculate_ICS(dataset_dict, scale, ic)
+    try:
+        (ics_dict, scale, ic) = _calculate_ics(compare_dict, scale=scale, ic=ic, var_name=var_name)
+    except Exception as e:
+        raise e.__class__("Encountered error in ic computation of compare.") from e
+    names = list(ics_dict.keys())
     if ic == "loo":
         df_comp = pd.DataFrame(
             index=names,
@@ -210,6 +209,16 @@
     else:
         raise NotImplementedError(f"The information criterion {ic} is not supported.")
 
+    if scale == "log":
+        scale_value = 1
+        ascending = False
+    else:
+        if scale == "negative_log":
+            scale_value = -1
+        else:
+            scale_value = -2
+        ascending = True
+
     method = rcParams["stats.ic_compare_method"] if method is None else method
     if method.lower() not in ["stacking", "bb-pseudo-bma", "pseudo-bma"]:
         raise ValueError(f"The method {method}, to compute weights, is not supported.")
@@ -218,22 +227,7 @@
     p_ic = f"p_{ic}"
     ic_i = f"{ic}_i"
 
-<<<<<<< HEAD
-    ics = pd.DataFrame()
-    ics = ics_helper
-    ics.index = names
-=======
-    ics_dict = {}
-    for name, dataset in dataset_dict.items():
-        try:
-            # Here is where the IC function is actually computed -- the rest of this
-            # function is argument processing and return value formatting
-            ics_dict[name] = ic_func(dataset, pointwise=True, scale=scale, var_name=var_name)
-        except Exception as e:
-            raise e.__class__(f"Encountered error trying to compute {ic} from model {name}.") from e
-
     ics = pd.DataFrame.from_dict(ics_dict, orient="index")
->>>>>>> 6cc9f5e2
     ics.sort_values(by=ic, inplace=True, ascending=ascending)
     ics[ic_i] = ics[ic_i].apply(lambda x: x.values.flatten())
 
@@ -340,6 +334,114 @@
         ic_i_val[:, idx] = ic
 
     return rows, cols, ic_i_val
+
+
+def _calculate_ics(
+    compare_dict,
+    scale: Optional[ScaleKeyword] = None,
+    ic: Optional[ICKeyword] = None,
+    var_name: Optional[str] = None,
+):
+    """Calculate loo and waic information criteria only if necessary.
+
+    Parameters
+    ----------
+    compare_dict :  dict of {str : InferenceData or ELPDData}
+        A dictionary of model names and InferenceData or ELPDData objects
+    scale : str, optional
+        Output scale for IC. Available options are:
+
+        - `log` : (default) log-score (after Vehtari et al. (2017))
+        - `negative_log` : -1 * (log-score)
+        - `deviance` : -2 * (log-score)
+
+        A higher log-score (or a lower deviance) indicates a model with better predictive accuracy.
+    ic : str, optional
+        Information Criterion (PSIS-LOO `loo` or WAIC `waic`) used to compare models.
+        Defaults to ``rcParams["stats.information_criterion"]``.
+    var_name : str, optional
+        Name of the variable storing pointwise log likelihood values in ``log_likelihood`` group.
+
+    Returns
+    -------
+    compare_dict : dict of ELPDData
+    scale : str
+    ic : str
+
+    """
+    precomputed_elpds = {
+        name: elpd_data
+        for name, elpd_data in compare_dict.items()
+        if isinstance(elpd_data, ELPDData)
+    }
+    if precomputed_elpds:
+        _, arbitrary_elpd = precomputed_elpds.popitem()
+        precomputed_ic = arbitrary_elpd.index[0]
+        precomputed_scale = arbitrary_elpd[f"{precomputed_ic}_scale"]
+        if precomputed_elpds:
+            if not all(
+                elpd_data.index[0] == precomputed_ic for elpd_data in precomputed_elpds.values()
+            ):
+                raise ValueError(
+                    "All information criteria to be compared must be the same "
+                    "but found both loo and waic."
+                )
+            if not all(
+                elpd_data[f"{precomputed_ic}_scale"] == precomputed_scale
+                for elpd_data in precomputed_elpds.values()
+            ):
+                raise ValueError("All information criteria to be compared must use the same scale")
+        if ic is not None and ic.lower() != precomputed_ic:
+            warnings.warn(
+                "Provided ic argument is incompatible with precomputed elpd data. "
+                f"Using ic from precomputed elpddata: {precomputed_ic}"
+            )
+            ic = precomputed_ic
+        if scale is not None and scale.lower() != precomputed_scale:
+            warnings.warn(
+                "Provided scale argument is incompatible with precomputed elpd data. "
+                f"Using scale from precomputed elpddata: {precomputed_scale}"
+            )
+            scale = precomputed_scale
+
+    if ic is None:
+        ic = cast(ICKeyword, rcParams["stats.information_criterion"])
+    else:
+        ic = cast(ICKeyword, ic.lower())
+    allowable = ["loo", "waic"] if NO_GET_ARGS else get_args(ICKeyword)
+    if ic not in allowable:
+        raise ValueError(f"{ic} is not a valid value for ic: must be in {allowable}")
+
+    if scale is not None:
+        scale = cast(ScaleKeyword, scale.lower())
+    else:
+        scale = cast(ScaleKeyword, rcParams["stats.ic_scale"])
+    allowable = ["log", "negative_log", "deviance"] if NO_GET_ARGS else get_args(ScaleKeyword)
+    if scale not in allowable:
+        raise ValueError(f"{scale} is not a valid value for scale: must be in {allowable}")
+
+    if ic == "loo":
+        ic_func: Callable = loo
+    elif ic == "waic":
+        ic_func = waic
+    else:
+        raise NotImplementedError(f"The information criterion {ic} is not supported.")
+
+    compare_dict = deepcopy(compare_dict)
+    for name, dataset in compare_dict.items():
+        if not isinstance(dataset, ELPDData):
+            try:
+                compare_dict[name] = ic_func(
+                    convert_to_inference_data(dataset),
+                    pointwise=True,
+                    scale=scale,
+                    var_name=var_name,
+                )
+            except Exception as e:
+                raise e.__class__(
+                    f"Encountered error trying to compute {ic} from model {name}."
+                ) from e
+    return (compare_dict, scale, ic)
 
 
 def hdi(
