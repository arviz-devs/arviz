"""KDE and histogram plots for multiple variables."""
import warnings

from ..data import convert_to_dataset
from ..labels import BaseLabeller
from ..sel_utils import (
    xarray_var_iter,
)
from ..rcparams import rcParams
from ..utils import _var_names
from .plot_utils import default_grid, get_plotting_function


# pylint:disable-msg=too-many-function-args
def plot_density(
    data,
    group="posterior",
    data_labels=None,
    var_names=None,
    filter_vars=None,
<<<<<<< HEAD
=======
    combine_dims=None,
>>>>>>> eadc1700
    transform=None,
    hdi_prob=None,
    point_estimate="auto",
    colors="cycle",
    outline=True,
    hdi_markers="",
    shade=0.0,
    bw="default",
    circular=False,
    grid=None,
    figsize=None,
    textsize=None,
    labeller=None,
    ax=None,
    backend=None,
    backend_kwargs=None,
    show=None,
):
    """Generate KDE plots for continuous variables and histograms for discrete ones.

    Plots are truncated at their 100*(1-alpha)% highest density intervals. Plots are grouped per
    variable and colors assigned to models.

    Parameters
    ----------
    data : Union[Object, Iterator[Object]]
        Any object that can be converted to an :class:`arviz.InferenceData` object, or an Iterator
        returning a sequence of such objects.
        Refer to documentation of :func:`arviz.convert_to_dataset` for details about such objects.
    group: Optional[str]
        Specifies which :class:`arviz.InferenceData` group should be plotted.
        Defaults to 'posterior'.
        Alternative values include 'prior' and any other strings used as dataset keys in the
        :class:`arviz.InferenceData`.
    data_labels : Optional[List[str]]
        List with names for the datasets passed as "data." Useful when plotting more than one
        dataset.  Must be the same shape as the data parameter.  Defaults to None.
    var_names: Optional[List[str]]
        List of variables to plot.  If multiple datasets are supplied and var_names is not None,
        will print the same set of variables for each dataset.  Defaults to None, which results in
        all the variables being plotted.
    filter_vars: {None, "like", "regex"}, optional, default=None
        If `None` (default), interpret var_names as the real variables names. If "like",
        interpret var_names as substrings of the real variables names. If "regex",
        interpret var_names as regular expressions on the real variables names. A la
        ``pandas.filter``.
<<<<<<< HEAD
=======
    combine_dims : set_like of str, optional
        List of dimensions to reduce. Defaults to reducing only the "chain" and "draw" dimensions.
        See the :ref:`this section <common_combine_dims>` for usage examples.
>>>>>>> eadc1700
    transform : callable
        Function to transform data (defaults to None i.e. the identity function)
    hdi_prob : float
        Probability for the highest density interval. Should be in the interval (0, 1].
        Defaults to 0.94.
    point_estimate : Optional[str]
        Plot point estimate per variable. Values should be 'mean', 'median', 'mode' or None.
        Defaults to 'auto' i.e. it falls back to default set in ``rcParams``.
    colors : Optional[Union[List[str],str]]
        List with valid matplotlib colors, one color per model. Alternative a string can be passed.
        If the string is `cycle`, it will automatically choose a color per model from matplotlib's
        cycle. If a single color is passed, e.g. 'k', 'C2' or 'red' this color will be used for all
        models. Defaults to `cycle`.
    outline : bool
        Use a line to draw KDEs and histograms. Default to True
    hdi_markers : str
        A valid `matplotlib.markers` like 'v', used to indicate the limits of the highest density
        interval. Defaults to empty string (no marker).
    shade : Optional[float]
        Alpha blending value for the shaded area under the curve, between 0 (no shade) and 1
        (opaque). Defaults to 0.
    bw: Optional[float or str]
        If numeric, indicates the bandwidth and must be positive.
        If str, indicates the method to estimate the bandwidth and must be
        one of "scott", "silverman", "isj" or "experimental" when `circular` is False
        and "taylor" (for now) when `circular` is True.
        Defaults to "default" which means "experimental" when variable is not circular
        and "taylor" when it is.
    circular: Optional[bool]
        If True, it interprets the values passed are from a circular variable measured in radians
        and a circular KDE is used. Only valid for 1D KDE. Defaults to False.
    grid : tuple
        Number of rows and columns. Defaults to None, the rows and columns are
        automatically inferred.
    figsize : Optional[Tuple[int, int]]
        Figure size. If None it will be defined automatically.
    textsize: Optional[float]
        Text size scaling factor for labels, titles and lines. If None it will be autoscaled based
        on ``figsize``.
    labeller : labeller instance, optional
        Class providing the method ``make_label_vert`` to generate the labels in the plot titles.
        Read the :ref:`label_guide` for more details and usage examples.
    ax: numpy array-like of matplotlib axes or bokeh figures, optional
        A 2D array of locations into which to plot the densities. If not supplied, Arviz will create
        its own array of plot areas (and return it).
    backend: str, optional
        Select plotting backend {"matplotlib","bokeh"}. Default "matplotlib".
    backend_kwargs: bool, optional
        These are kwargs specific to the backend being used, passed to
        :func:`matplotlib.pyplot.subplots` or :func:`bokeh.plotting.figure`.
        For additional documentation check the plotting method of the backend.
    show : bool, optional
        Call backend show function.

    Returns
    -------
    axes : matplotlib axes or bokeh figures

    See Also
    --------
    plot_dist : Plot distribution as histogram or kernel density estimates.
    plot_posterior : Plot Posterior densities in the style of John K. Kruschke’s book.

    Examples
    --------
    Plot default density plot

    .. plot::
        :context: close-figs

        >>> import arviz as az
        >>> centered = az.load_arviz_data('centered_eight')
        >>> non_centered = az.load_arviz_data('non_centered_eight')
        >>> az.plot_density([centered, non_centered])

    Plot variables in a 4x5 grid

    .. plot::
        :context: close-figs

        >>> az.plot_density([centered, non_centered], grid=(4, 5))

    Plot subset variables by specifying variable name exactly

    .. plot::
        :context: close-figs

        >>> az.plot_density([centered, non_centered], var_names=["mu"])

    Plot a specific `az.InferenceData` group

    .. plot::
        :context: close-figs

        >>> az.plot_density([centered, non_centered], var_names=["mu"], group="prior")

    Specify highest density interval

    .. plot::
        :context: close-figs

        >>> az.plot_density([centered, non_centered], var_names=["mu"], hdi_prob=.5)

    Shade plots and/or remove outlines

    .. plot::
        :context: close-figs

        >>> az.plot_density([centered, non_centered], var_names=["mu"], outline=False, shade=.8)

    Specify binwidth for kernel density estimation

    .. plot::
        :context: close-figs

        >>> az.plot_density([centered, non_centered], var_names=["mu"], bw=.9)
    """
    if not isinstance(data, (list, tuple)):
        datasets = [convert_to_dataset(data, group=group)]
    else:
        datasets = [convert_to_dataset(datum, group=group) for datum in data]

    if transform is not None:
        datasets = [transform(dataset) for dataset in datasets]

    if labeller is None:
        labeller = BaseLabeller()

    var_names = _var_names(var_names, datasets, filter_vars)
<<<<<<< HEAD
=======

>>>>>>> eadc1700
    n_data = len(datasets)

    if data_labels is None:
        if n_data > 1:
            data_labels = [f"{idx}" for idx in range(n_data)]
        else:
            data_labels = [""]
    elif len(data_labels) != n_data:
        raise ValueError(
            "The number of names for the models ({}) "
            "does not match the number of models ({})".format(len(data_labels), n_data)
        )

    if hdi_prob is None:
        hdi_prob = rcParams["stats.hdi_prob"]
    else:
        if not 1 >= hdi_prob > 0:
            raise ValueError("The value of hdi_prob should be in the interval (0, 1]")

    to_plot = [
        list(xarray_var_iter(data, var_names, combined=True, skip_dims=combine_dims))
        for data in datasets
    ]
    all_labels = []
    length_plotters = []
    for plotters in to_plot:
        length_plotters.append(len(plotters))
        for var_name, selection, isel, _ in plotters:
            label = labeller.make_label_vert(var_name, selection, isel)
            if label not in all_labels:
                all_labels.append(label)
    length_plotters = len(all_labels)
    max_plots = rcParams["plot.max_subplots"]
    max_plots = length_plotters if max_plots is None else max_plots
    if length_plotters > max_plots:
        warnings.warn(
            "rcParams['plot.max_subplots'] ({max_plots}) is smaller than the number "
            "of variables to plot ({len_plotters}) in plot_density, generating only "
            "{max_plots} plots".format(max_plots=max_plots, len_plotters=length_plotters),
            UserWarning,
        )
        all_labels = all_labels[:max_plots]
        to_plot = [
            [
                (var_name, selection, values)
                for var_name, selection, isel, values in plotters
                if labeller.make_label_vert(var_name, selection, isel) in all_labels
            ]
            for plotters in to_plot
        ]
        length_plotters = max_plots
    rows, cols = default_grid(length_plotters, grid=grid, max_cols=3)

    if bw == "default":
        if circular:
            bw = "taylor"
        else:
            bw = "experimental"

    plot_density_kwargs = dict(
        ax=ax,
        all_labels=all_labels,
        to_plot=to_plot,
        colors=colors,
        bw=bw,
        circular=circular,
        figsize=figsize,
        length_plotters=length_plotters,
        rows=rows,
        cols=cols,
        textsize=textsize,
        labeller=labeller,
        hdi_prob=hdi_prob,
        point_estimate=point_estimate,
        hdi_markers=hdi_markers,
        outline=outline,
        shade=shade,
        n_data=n_data,
        data_labels=data_labels,
        backend_kwargs=backend_kwargs,
        show=show,
    )

    if backend is None:
        backend = rcParams["plot.backend"]
    backend = backend.lower()

    # TODO: Add backend kwargs
    plot = get_plotting_function("plot_density", "densityplot", backend)
    ax = plot(**plot_density_kwargs)
    return ax<|MERGE_RESOLUTION|>--- conflicted
+++ resolved
@@ -18,10 +18,8 @@
     data_labels=None,
     var_names=None,
     filter_vars=None,
-<<<<<<< HEAD
-=======
     combine_dims=None,
->>>>>>> eadc1700
+
     transform=None,
     hdi_prob=None,
     point_estimate="auto",
@@ -68,12 +66,9 @@
         interpret var_names as substrings of the real variables names. If "regex",
         interpret var_names as regular expressions on the real variables names. A la
         ``pandas.filter``.
-<<<<<<< HEAD
-=======
     combine_dims : set_like of str, optional
         List of dimensions to reduce. Defaults to reducing only the "chain" and "draw" dimensions.
         See the :ref:`this section <common_combine_dims>` for usage examples.
->>>>>>> eadc1700
     transform : callable
         Function to transform data (defaults to None i.e. the identity function)
     hdi_prob : float
@@ -203,10 +198,7 @@
         labeller = BaseLabeller()
 
     var_names = _var_names(var_names, datasets, filter_vars)
-<<<<<<< HEAD
-=======
-
->>>>>>> eadc1700
+
     n_data = len(datasets)
 
     if data_labels is None:
