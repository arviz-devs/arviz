"""KDE and histogram plots for multiple variables."""
from typing import Optional, Tuple
import warnings

from ..data import convert_to_dataset
from ..rcparams import rcParams
from ..utils import _var_names, credible_interval_warning
from .plot_utils import default_grid, get_plotting_function, make_label, xarray_var_iter


# pylint:disable-msg=too-many-function-args
def plot_density(
    data,
    group="posterior",
    data_labels=None,
    var_names=None,
    transform=None,
    hdi_prob=None,
    point_estimate="auto",
    colors="cycle",
    outline=True,
    hdi_markers="",
    shade=0.0,
    bw="default",
    circular=False,
    figsize=None,
    textsize=None,
<<<<<<< HEAD
    grid: Optional[Tuple[int, int]] = None,
=======
    ax=None,
    backend=None,
    backend_kwargs=None,
    show=None,
    credible_interval=None,
>>>>>>> 95df315a
):
    """Generate KDE plots for continuous variables and histograms for discrete ones.

    Plots are truncated at their 100*(1-alpha)% highest density intervals. Plots are grouped per
    variable and colors assigned to models.

    Parameters
    ----------
    data : Union[Object, Iterator[Object]]
        Any object that can be converted to an az.InferenceData object, or an Iterator returning
        a sequence of such objects.
        Refer to documentation of az.convert_to_dataset for details about such objects.
    group: Optional[str]
        Specifies which InferenceData group should be plotted.  Defaults to 'posterior'.
        Alternative values include 'prior' and any other strings used as dataset keys in the
        InferenceData.
    data_labels : Optional[List[str]]
        List with names for the datasets passed as "data." Useful when plotting more than one
        dataset.  Must be the same shape as the data parameter.  Defaults to None.
    var_names: Optional[List[str]]
        List of variables to plot.  If multiple datasets are supplied and var_names is not None,
        will print the same set of variables for each dataset.  Defaults to None, which results in
        all the variables being plotted.
    transform : callable
        Function to transform data (defaults to None i.e. the identity function)
    hdi_prob : float
        Probability for the highest density interval. Should be in the interval (0, 1].
        Defaults to 0.94.
    point_estimate : Optional[str]
        Plot point estimate per variable. Values should be 'mean', 'median', 'mode' or None.
        Defaults to 'auto' i.e. it falls back to default set in rcParams.
    colors : Optional[Union[List[str],str]]
        List with valid matplotlib colors, one color per model. Alternative a string can be passed.
        If the string is `cycle`, it will automatically choose a color per model from matplotlib's
        cycle. If a single color is passed, e.g. 'k', 'C2' or 'red' this color will be used for all
        models. Defaults to `cycle`.
    outline : bool
        Use a line to draw KDEs and histograms. Default to True
    hdi_markers : str
        A valid `matplotlib.markers` like 'v', used to indicate the limits of the highest density
        interval. Defaults to empty string (no marker).
    shade : Optional[float]
        Alpha blending value for the shaded area under the curve, between 0 (no shade) and 1
        (opaque). Defaults to 0.
    bw: Optional[float or str]
        If numeric, indicates the bandwidth and must be positive.
        If str, indicates the method to estimate the bandwidth and must be
        one of "scott", "silverman", "isj" or "experimental" when `circular` is False
        and "taylor" (for now) when `circular` is True.
        Defaults to "default" which means "experimental" when variable is not circular
        and "taylor" when it is.
    circular: Optional[bool]
        If True, it interprets the values passed are from a circular variable measured in radians
        and a circular KDE is used. Only valid for 1D KDE. Defaults to False.
    figsize : Optional[Tuple[int, int]]
        Figure size. If None it will be defined automatically.
    textsize: Optional[float]
        Text size scaling factor for labels, titles and lines. If None it will be autoscaled based
        on figsize.
    ax: numpy array-like of matplotlib axes or bokeh figures, optional
        A 2D array of locations into which to plot the densities. If not supplied, Arviz will create
        its own array of plot areas (and return it).
    backend: str, optional
        Select plotting backend {"matplotlib","bokeh"}. Default "matplotlib".
    backend_kwargs: bool, optional
        These are kwargs specific to the backend being used. For additional documentation
        check the plotting method of the backend.
    show : bool, optional
        Call backend show function.
    credible_interval: float, optional
        deprecated: Please see hdi_prob
    Returns
    -------
    axes : matplotlib axes or bokeh figures


    Examples
    --------
    Plot default density plot

    .. plot::
        :context: close-figs

        >>> import arviz as az
        >>> centered = az.load_arviz_data('centered_eight')
        >>> non_centered = az.load_arviz_data('non_centered_eight')
        >>> az.plot_density([centered, non_centered])

    Plot subset variables by specifying variable name exactly

    .. plot::
        :context: close-figs

        >>> az.plot_density([centered, non_centered], var_names=["mu"])

    Plot a specific `az.InferenceData` group

    .. plot::
        :context: close-figs

        >>> az.plot_density([centered, non_centered], var_names=["mu"], group="prior")

    Specify highest density interval

    .. plot::
        :context: close-figs

        >>> az.plot_density([centered, non_centered], var_names=["mu"], hdi_prob=.5)

    Shade plots and/or remove outlines

    .. plot::
        :context: close-figs

        >>> az.plot_density([centered, non_centered], var_names=["mu"], outline=False, shade=.8)

    Specify binwidth for kernel density estimation

    .. plot::
        :context: close-figs

        >>> az.plot_density([centered, non_centered], var_names=["mu"], bw=.9)
    """
    if credible_interval:
        hdi_prob = credible_interval_warning(credible_interval, hdi_prob)

    if not isinstance(data, (list, tuple)):
        datasets = [convert_to_dataset(data, group=group)]
    else:
        datasets = [convert_to_dataset(datum, group=group) for datum in data]

    if transform is not None:
        datasets = [transform(dataset) for dataset in datasets]

    var_names = _var_names(var_names, datasets)
    n_data = len(datasets)

    if data_labels is None:
        if n_data > 1:
            data_labels = ["{}".format(idx) for idx in range(n_data)]
        else:
            data_labels = [""]
    elif len(data_labels) != n_data:
        raise ValueError(
            "The number of names for the models ({}) "
            "does not match the number of models ({})".format(len(data_labels), n_data)
        )

    if hdi_prob is None:
        hdi_prob = rcParams["stats.hdi_prob"]
    else:
        if not 1 >= hdi_prob > 0:
            raise ValueError("The value of hdi_prob should be in the interval (0, 1]")

    to_plot = [list(xarray_var_iter(data, var_names, combined=True)) for data in datasets]
    all_labels = []
    length_plotters = []
    for plotters in to_plot:
        length_plotters.append(len(plotters))
        for var_name, selection, _ in plotters:
            label = make_label(var_name, selection)
            if label not in all_labels:
                all_labels.append(label)
    length_plotters = len(all_labels)
    max_plots = rcParams["plot.max_subplots"]
    max_plots = length_plotters if max_plots is None else max_plots
    if length_plotters > max_plots:
        warnings.warn(
            "rcParams['plot.max_subplots'] ({max_plots}) is smaller than the number "
            "of variables to plot ({len_plotters}) in plot_density, generating only "
            "{max_plots} plots".format(max_plots=max_plots, len_plotters=length_plotters),
            UserWarning,
        )
        all_labels = all_labels[:max_plots]
        to_plot = [
            [
                (var_name, selection, values)
                for var_name, selection, values in plotters
                if make_label(var_name, selection) in all_labels
            ]
            for plotters in to_plot
        ]
        length_plotters = max_plots
    rows, cols = default_grid(length_plotters, max_cols=3) if grid is None else grid

    if bw == "default":
        if circular:
            bw = "taylor"
        else:
            bw = "experimental"

    plot_density_kwargs = dict(
        ax=ax,
        all_labels=all_labels,
        to_plot=to_plot,
        colors=colors,
        bw=bw,
        circular=circular,
        figsize=figsize,
        length_plotters=length_plotters,
        rows=rows,
        cols=cols,
        textsize=textsize,
        hdi_prob=hdi_prob,
        point_estimate=point_estimate,
        hdi_markers=hdi_markers,
        outline=outline,
        shade=shade,
        n_data=n_data,
        data_labels=data_labels,
        backend_kwargs=backend_kwargs,
        show=show,
    )

    if backend is None:
        backend = rcParams["plot.backend"]
    backend = backend.lower()

    # TODO: Add backend kwargs
    plot = get_plotting_function("plot_density", "densityplot", backend)
    ax = plot(**plot_density_kwargs)
    return ax<|MERGE_RESOLUTION|>--- conflicted
+++ resolved
@@ -25,15 +25,12 @@
     circular=False,
     figsize=None,
     textsize=None,
-<<<<<<< HEAD
     grid: Optional[Tuple[int, int]] = None,
-=======
     ax=None,
     backend=None,
     backend_kwargs=None,
     show=None,
     credible_interval=None,
->>>>>>> 95df315a
 ):
     """Generate KDE plots for continuous variables and histograms for discrete ones.
 
