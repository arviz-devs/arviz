--- conflicted
+++ resolved
@@ -128,12 +128,9 @@
         >>> import arviz as az
         >>> data = az.load_arviz_data('radon')
         >>> az.plot_ppc(data,data_pairs={"obs":"obs"})
-<<<<<<< HEAD
         >>> #az.plot_ppc(data,data_pairs={"obs":"obs_hat"})
-=======
->>>>>>> c1df1847
-
-     Plot the overlay with empirical CDFs.
+
+    Plot the overlay with empirical CDFs.
 
     .. plot::
         :context: close-figs
