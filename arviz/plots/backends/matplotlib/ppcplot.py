<<<<<<< HEAD
"""Matplotib Prior Posterior plot."""
=======
"""Matplotib Posterior predictive plot."""
import platform
import logging
from matplotlib import animation, get_backend
>>>>>>> 71773939
import matplotlib.pyplot as plt
import numpy as np

from . import backend_show
from ...kdeplot import plot_kde
from ...plot_utils import make_label
from . import backend_kwarg_defaults

_log = logging.getLogger(__name__)


def plot_pp(
    ax,
    nvars,
    ngroups,
    figsize,
    pp_plotters,
    legend,
    groups,
    prior_kwargs,
    posterior_kwargs,
    observed_kwargs,
    backend_kwargs,
    show,
):
<<<<<<< HEAD
    """Matplotlib pp plot."""

    backend_kwargs = {**backend_kwarg_defaults(), **backend_kwargs}
=======
    """Matplotlib ppc plot."""
    if animated:
        try:
            shell = get_ipython().__class__.__name__
            if shell == "ZMQInteractiveShell" and get_backend() != "nbAgg":
                raise Warning(
                    "To run animations inside a notebook you have to use the nbAgg backend. "
                    "Try with `%matplotlib notebook` or  `%matplotlib  nbAgg`. You can switch "
                    "back to the default backend with `%matplotlib  inline` or "
                    "`%matplotlib  auto`."
                )
        except NameError:
            pass

        if animation_kwargs["blit"] and platform.system() != "Linux":
            _log.warning(
                "If you experience problems rendering the animation try setting "
                "`animation_kwargs({'blit':False}) or changing the plotting backend "
                "(e.g. to TkAgg)"
            )

>>>>>>> 71773939
    if ax is None:
        axes = np.empty((nvars, ngroups + 1), dtype=object)
        fig = plt.figure(**backend_kwargs, figsize=figsize)
        gs = fig.add_gridspec(ncols=ngroups, nrows=nvars * 2)
        for i in range(nvars):
            for j in range(ngroups):
                axes[i, j] = fig.add_subplot(gs[2 * i, j])
            axes[i, -1] = fig.add_subplot(gs[2 * i + 1, :])

    else:
        axes = ax
        if ax.shape != (nvars, ngroups + 1):
            raise ValueError(
                "Found {} shape of axes, which is not equal to data shape {}.".format(
                    axes.shape, (nvars, ngroups + 1)
                )
            )

    for idx, plotter in enumerate(pp_plotters):
        group = groups[idx]
        kwargs = (
            prior_kwargs
            if group.startswith("prior")
            else posterior_kwargs
            if group.startswith("posterior")
            else observed_kwargs
        )
        for idx2, (var, selection, data,) in enumerate(plotter):
            label = make_label(var, selection)
            label = f"{group} {label}"
            plot_kde(
                data, label=label if legend else None, ax=axes[idx2, idx], **kwargs,
            )
            plot_kde(
                data, label=label if legend else None, ax=axes[idx2, -1], **kwargs,
            )

    if backend_show(show):
        plt.show()

    return axes<|MERGE_RESOLUTION|>--- conflicted
+++ resolved
@@ -1,101 +1,401 @@
-<<<<<<< HEAD
-"""Matplotib Prior Posterior plot."""
-=======
 """Matplotib Posterior predictive plot."""
-import platform
-import logging
-from matplotlib import animation, get_backend
->>>>>>> 71773939
+from matplotlib import animation
 import matplotlib.pyplot as plt
 import numpy as np
 
 from . import backend_show
 from ...kdeplot import plot_kde
-from ...plot_utils import make_label
-from . import backend_kwarg_defaults
-
-_log = logging.getLogger(__name__)
-
-
-def plot_pp(
+from ...plot_utils import (
+    make_label,
+    _create_axes_grid,
+)
+from ....numeric_utils import _fast_kde, histogram, get_bins
+
+
+def plot_ppc(
     ax,
-    nvars,
-    ngroups,
+    length_plotters,
+    rows,
+    cols,
     figsize,
+    animated,
+    obs_plotters,
     pp_plotters,
+    predictive_dataset,
+    pp_sample_ix,
+    kind,
+    alpha,
+    linewidth,
+    mean,
+    xt_labelsize,
+    ax_labelsize,
+    jitter,
+    total_pp_samples,
     legend,
-    groups,
-    prior_kwargs,
-    posterior_kwargs,
-    observed_kwargs,
+    group,
+    markersize,
+    animation_kwargs,
+    num_pp_samples,
     backend_kwargs,
     show,
 ):
-<<<<<<< HEAD
-    """Matplotlib pp plot."""
-
-    backend_kwargs = {**backend_kwarg_defaults(), **backend_kwargs}
-=======
     """Matplotlib ppc plot."""
-    if animated:
-        try:
-            shell = get_ipython().__class__.__name__
-            if shell == "ZMQInteractiveShell" and get_backend() != "nbAgg":
-                raise Warning(
-                    "To run animations inside a notebook you have to use the nbAgg backend. "
-                    "Try with `%matplotlib notebook` or  `%matplotlib  nbAgg`. You can switch "
-                    "back to the default backend with `%matplotlib  inline` or "
-                    "`%matplotlib  auto`."
-                )
-        except NameError:
-            pass
-
-        if animation_kwargs["blit"] and platform.system() != "Linux":
-            _log.warning(
-                "If you experience problems rendering the animation try setting "
-                "`animation_kwargs({'blit':False}) or changing the plotting backend "
-                "(e.g. to TkAgg)"
+    if ax is None:
+        fig, axes = _create_axes_grid(
+            length_plotters, rows, cols, figsize=figsize, backend_kwargs=backend_kwargs
+        )
+    else:
+        axes = np.ravel(ax)
+        if len(axes) != length_plotters:
+            raise ValueError(
+                "Found {} variables to plot but {} axes instances. They must be equal.".format(
+                    length_plotters, len(axes)
+                )
             )
-
->>>>>>> 71773939
-    if ax is None:
-        axes = np.empty((nvars, ngroups + 1), dtype=object)
-        fig = plt.figure(**backend_kwargs, figsize=figsize)
-        gs = fig.add_gridspec(ncols=ngroups, nrows=nvars * 2)
-        for i in range(nvars):
-            for j in range(ngroups):
-                axes[i, j] = fig.add_subplot(gs[2 * i, j])
-            axes[i, -1] = fig.add_subplot(gs[2 * i + 1, :])
-
-    else:
-        axes = ax
-        if ax.shape != (nvars, ngroups + 1):
-            raise ValueError(
-                "Found {} shape of axes, which is not equal to data shape {}.".format(
-                    axes.shape, (nvars, ngroups + 1)
-                )
+        if animated:
+            fig = axes[0].get_figure()
+            if not all([ax.get_figure() is fig for ax in axes]):
+                raise ValueError("All axes must be on the same figure for animation to work")
+
+    for i, ax_i in enumerate(axes):
+        var_name, selection, obs_vals = obs_plotters[i]
+        pp_var_name, _, pp_vals = pp_plotters[i]
+        dtype = predictive_dataset[pp_var_name].dtype.kind
+
+        # flatten non-specified dimensions
+        obs_vals = obs_vals.flatten()
+        pp_vals = pp_vals.reshape(total_pp_samples, -1)
+        pp_sampled_vals = pp_vals[pp_sample_ix]
+
+        if kind == "kde":
+            plot_kwargs = {"color": "C5", "alpha": alpha, "linewidth": 0.5 * linewidth}
+            if dtype == "i":
+                plot_kwargs["drawstyle"] = "steps-pre"
+            ax_i.plot(
+                [], color="C5", label="{} predictive {}".format(group.capitalize(), pp_var_name)
             )
 
-    for idx, plotter in enumerate(pp_plotters):
-        group = groups[idx]
-        kwargs = (
-            prior_kwargs
-            if group.startswith("prior")
-            else posterior_kwargs
-            if group.startswith("posterior")
-            else observed_kwargs
-        )
-        for idx2, (var, selection, data,) in enumerate(plotter):
-            label = make_label(var, selection)
-            label = f"{group} {label}"
-            plot_kde(
-                data, label=label if legend else None, ax=axes[idx2, idx], **kwargs,
+            if dtype == "f":
+                plot_kde(
+                    obs_vals,
+                    label="Observed {}".format(var_name),
+                    plot_kwargs={"color": "k", "linewidth": linewidth, "zorder": 3},
+                    fill_kwargs={"alpha": 0},
+                    ax=ax_i,
+                    legend=legend,
+                )
+            else:
+                bins = get_bins(obs_vals)
+                _, hist, bin_edges = histogram(obs_vals, bins=bins)
+                hist = np.concatenate((hist[:1], hist))
+                ax_i.plot(
+                    bin_edges,
+                    hist,
+                    label="Observed {}".format(var_name),
+                    color="k",
+                    linewidth=linewidth,
+                    zorder=3,
+                    drawstyle=plot_kwargs["drawstyle"],
+                )
+
+            pp_densities = []
+            pp_xs = []
+            for vals in pp_sampled_vals:
+                vals = np.array([vals]).flatten()
+                if dtype == "f":
+                    pp_density, lower, upper = _fast_kde(vals)
+                    pp_x = np.linspace(lower, upper, len(pp_density))
+                    pp_densities.append(pp_density)
+                    pp_xs.append(pp_x)
+                else:
+                    bins = get_bins(vals)
+                    _, hist, bin_edges = histogram(vals, bins=bins)
+                    hist = np.concatenate((hist[:1], hist))
+                    pp_densities.append(hist)
+                    pp_xs.append(bin_edges)
+
+            if animated:
+                animate, init = _set_animation(
+                    pp_sampled_vals, ax_i, dtype=dtype, kind=kind, plot_kwargs=plot_kwargs
+                )
+
+            else:
+                if dtype == "f":
+                    ax_i.plot(np.transpose(pp_xs), np.transpose(pp_densities), **plot_kwargs)
+                else:
+                    for x_s, y_s in zip(pp_xs, pp_densities):
+                        ax_i.plot(x_s, y_s, **plot_kwargs)
+
+            if mean:
+                label = "{} predictive mean {}".format(group.capitalize(), pp_var_name)
+                if dtype == "f":
+                    rep = len(pp_densities)
+                    len_density = len(pp_densities[0])
+
+                    new_x = np.linspace(np.min(pp_xs), np.max(pp_xs), len_density)
+                    new_d = np.zeros((rep, len_density))
+                    bins = np.digitize(pp_xs, new_x, right=True)
+                    new_x -= (new_x[1] - new_x[0]) / 2
+                    for irep in range(rep):
+                        new_d[irep][bins[irep]] = pp_densities[irep]
+                    ax_i.plot(
+                        new_x,
+                        new_d.mean(0),
+                        color="C0",
+                        linestyle="--",
+                        linewidth=linewidth,
+                        zorder=2,
+                        label=label,
+                    )
+                else:
+                    vals = pp_vals.flatten()
+                    bins = get_bins(vals)
+                    _, hist, bin_edges = histogram(vals, bins=bins)
+                    hist = np.concatenate((hist[:1], hist))
+                    ax_i.plot(
+                        bin_edges,
+                        hist,
+                        color="C0",
+                        linewidth=linewidth,
+                        label=label,
+                        zorder=2,
+                        linestyle="--",
+                        drawstyle=plot_kwargs["drawstyle"],
+                    )
+            ax_i.tick_params(labelsize=xt_labelsize)
+            ax_i.set_yticks([])
+
+        elif kind == "cumulative":
+            drawstyle = "default" if dtype == "f" else "steps-pre"
+            ax_i.plot(
+                *_empirical_cdf(obs_vals),
+                color="k",
+                linewidth=linewidth,
+                label="Observed {}".format(var_name),
+                drawstyle=drawstyle,
+                zorder=3
             )
-            plot_kde(
-                data, label=label if legend else None, ax=axes[idx2, -1], **kwargs,
+            if animated:
+                animate, init = _set_animation(
+                    pp_sampled_vals,
+                    ax_i,
+                    kind=kind,
+                    alpha=alpha,
+                    drawstyle=drawstyle,
+                    linewidth=linewidth,
+                )
+
+            else:
+                pp_densities = np.empty((2 * len(pp_sampled_vals), pp_sampled_vals[0].size))
+                for idx, vals in enumerate(pp_sampled_vals):
+                    vals = np.array([vals]).flatten()
+                    pp_x, pp_density = _empirical_cdf(vals)
+                    pp_densities[2 * idx] = pp_x
+                    pp_densities[2 * idx + 1] = pp_density
+
+                ax_i.plot(
+                    *pp_densities, alpha=alpha, color="C5", drawstyle=drawstyle, linewidth=linewidth
+                )
+            ax_i.plot([], color="C5", label="Posterior predictive {}".format(pp_var_name))
+            if mean:
+                ax_i.plot(
+                    *_empirical_cdf(pp_vals.flatten()),
+                    color="C0",
+                    linestyle="--",
+                    linewidth=linewidth,
+                    drawstyle=drawstyle,
+                    label="Posterior predictive mean {}".format(pp_var_name)
+                )
+            ax_i.set_yticks([0, 0.5, 1])
+
+        elif kind == "scatter":
+            if mean:
+                if dtype == "f":
+                    plot_kde(
+                        pp_vals.flatten(),
+                        plot_kwargs={
+                            "color": "C0",
+                            "linestyle": "--",
+                            "linewidth": linewidth,
+                            "zorder": 3,
+                        },
+                        label="Posterior predictive mean {}".format(pp_var_name),
+                        ax=ax_i,
+                        legend=legend,
+                    )
+                else:
+                    vals = pp_vals.flatten()
+                    bins = get_bins(vals)
+                    _, hist, bin_edges = histogram(vals, bins=bins)
+                    hist = np.concatenate((hist[:1], hist))
+                    ax_i.plot(
+                        bin_edges,
+                        hist,
+                        color="C0",
+                        linewidth=linewidth,
+                        label="Posterior predictive mean {}".format(pp_var_name),
+                        zorder=3,
+                        linestyle="--",
+                        drawstyle="steps-pre",
+                    )
+
+            _, limit = ax_i.get_ylim()
+            limit *= 1.05
+            y_rows = np.linspace(0, limit, num_pp_samples + 1)
+            jitter_scale = y_rows[1] - y_rows[0]
+            scale_low = 0
+            scale_high = jitter_scale * jitter
+
+            obs_yvals = np.zeros_like(obs_vals, dtype=np.float64)
+            if jitter:
+                obs_yvals += np.random.uniform(low=scale_low, high=scale_high, size=len(obs_vals))
+            ax_i.plot(
+                obs_vals,
+                obs_yvals,
+                "o",
+                color="C0",
+                markersize=markersize,
+                alpha=alpha,
+                label="Observed {}".format(var_name),
+                zorder=4,
             )
+
+            if animated:
+                animate, init = _set_animation(
+                    pp_sampled_vals,
+                    ax_i,
+                    kind=kind,
+                    height=y_rows.mean() * 0.5,
+                    markersize=markersize,
+                )
+
+            else:
+                for vals, y in zip(pp_sampled_vals, y_rows[1:]):
+                    vals = np.ravel(vals)
+                    yvals = np.full_like(vals, y, dtype=np.float64)
+                    if jitter:
+                        yvals += np.random.uniform(low=scale_low, high=scale_high, size=len(vals))
+                    ax_i.plot(
+                        vals, yvals, "o", zorder=2, color="C5", markersize=markersize, alpha=alpha
+                    )
+
+            ax_i.plot([], "C5o", label="Posterior predictive {}".format(pp_var_name))
+
+            ax_i.set_yticks([])
+
+        if var_name != pp_var_name:
+            xlabel = "{} / {}".format(var_name, pp_var_name)
+        else:
+            xlabel = var_name
+        ax_i.set_xlabel(make_label(xlabel, selection), fontsize=ax_labelsize)
+
+        if legend:
+            if i == 0:
+                ax_i.legend(fontsize=xt_labelsize * 0.75)
+            else:
+                ax_i.legend([])
 
     if backend_show(show):
         plt.show()
 
-    return axes+    if animated:
+        ani = animation.FuncAnimation(
+            fig, animate, np.arange(0, num_pp_samples), init_func=init, **animation_kwargs
+        )
+        return axes, ani
+    else:
+        return axes
+
+
+def _set_animation(
+    pp_sampled_vals,
+    ax,
+    dtype=None,
+    kind="density",
+    alpha=None,
+    drawstyle=None,
+    linewidth=None,
+    height=None,
+    markersize=None,
+    plot_kwargs=None,
+):
+    if kind == "kde":
+        length = len(pp_sampled_vals)
+        if dtype == "f":
+            y_vals, lower, upper = _fast_kde(pp_sampled_vals[0])
+            x_vals = np.linspace(lower, upper, len(y_vals))
+
+            max_max = max([max(_fast_kde(pp_sampled_vals[i])[0]) for i in range(length)])
+
+            ax.set_ylim(0, max_max)
+
+            (line,) = ax.plot(x_vals, y_vals, **plot_kwargs)
+
+            def animate(i):
+                y_vals, lower, upper = _fast_kde(pp_sampled_vals[i])
+                x_vals = np.linspace(lower, upper, len(y_vals))
+                line.set_data(x_vals, y_vals)
+                return line
+
+        else:
+            vals = pp_sampled_vals[0]
+            _, y_vals, x_vals = histogram(vals, bins="auto")
+            (line,) = ax.plot(x_vals[:-1], y_vals, **plot_kwargs)
+
+            max_max = max(
+                [max(histogram(pp_sampled_vals[i], bins="auto")[1]) for i in range(length)]
+            )
+
+            ax.set_ylim(0, max_max)
+
+            def animate(i):
+                _, y_vals, x_vals = histogram(pp_sampled_vals[i], bins="auto")
+                line.set_data(x_vals[:-1], y_vals)
+                return (line,)
+
+    elif kind == "cumulative":
+        x_vals, y_vals = _empirical_cdf(pp_sampled_vals[0])
+        (line,) = ax.plot(
+            x_vals, y_vals, alpha=alpha, color="C5", drawstyle=drawstyle, linewidth=linewidth
+        )
+
+        def animate(i):
+            x_vals, y_vals = _empirical_cdf(pp_sampled_vals[i])
+            line.set_data(x_vals, y_vals)
+            return line
+
+    elif kind == "scatter":
+        x_vals = pp_sampled_vals[0]
+        y_vals = np.full_like(x_vals, height, dtype=np.float64)
+        (line,) = ax.plot(
+            x_vals, y_vals, "o", zorder=2, color="C5", markersize=markersize, alpha=alpha
+        )
+
+        def animate(i):
+            line.set_xdata(np.ravel(pp_sampled_vals[i]))
+            return line
+
+    def init():
+        if kind != "scatter":
+            line.set_data([], [])
+        else:
+            line.set_xdata([])
+        return line
+
+    return animate, init
+
+
+def _empirical_cdf(data):
+    """Compute empirical cdf of a numpy array.
+
+    Parameters
+    ----------
+    data : np.array
+        1d array
+
+    Returns
+    -------
+    np.array, np.array
+        x and y coordinates for the empirical cdf of the data
+    """
+    return np.sort(data), np.linspace(0, 1, len(data))