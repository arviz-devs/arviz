"""Matplotlib Plot posterior densities."""
from typing import Optional
from numbers import Number
import matplotlib.pyplot as plt
import numpy as np

from . import backend_show
from ....stats import hpd
<<<<<<< HEAD
from ...kdeplot import plot_kde, _fast_kde
from ...plot_utils import make_label, _create_axes_grid, format_sig_figs, round_num
=======
from ...kdeplot import plot_kde
from ...plot_utils import (
    make_label,
    _create_axes_grid,
    format_sig_figs,
    round_num,
    calculate_point_estimate,
)
>>>>>>> 4cfe800d


def plot_posterior(
    ax,
    length_plotters,
    rows,
    cols,
    figsize,
    plotters,
    bw,
    bins,
    kind,
    point_estimate,
    round_to,
    credible_interval,
    multimodal,
    ref_val,
    rope,
    ax_labelsize,
    xt_labelsize,
    kwargs,
    titlesize,
    backend_kwargs,
    show,
):
    """Matplotlib posterior plot."""
    if ax is None:
        _, ax = _create_axes_grid(
            length_plotters,
            rows,
            cols,
            figsize=figsize,
            squeeze=False,
            backend_kwargs=backend_kwargs,
        )
    idx = 0
    for (var_name, selection, x), ax_ in zip(plotters, np.ravel(ax)):
        _plot_posterior_op(
            idx,
            x.flatten(),
            var_name,
            selection,
            ax=ax_,
            bw=bw,
            bins=bins,
            kind=kind,
            point_estimate=point_estimate,
            round_to=round_to,
            credible_interval=credible_interval,
            multimodal=multimodal,
            ref_val=ref_val,
            rope=rope,
            ax_labelsize=ax_labelsize,
            xt_labelsize=xt_labelsize,
            **kwargs
        )
        idx += 1
        ax_.set_title(make_label(var_name, selection), fontsize=titlesize, wrap=True)

    if backend_show(show):
        plt.show()

    return ax


def _plot_posterior_op(
    idx,
    values,
    var_name,
    selection,
    ax,
    bw,
    linewidth,
    bins,
    kind,
    point_estimate,
    credible_interval,
    multimodal,
    ref_val,
    rope,
    ax_labelsize,
    xt_labelsize,
    round_to: Optional[int] = None,
    **kwargs
):  # noqa: D202
    """Artist to draw posterior."""

    def format_as_percent(x, round_to=0):
        return "{0:.{1:d}f}%".format(100 * x, round_to)

    def display_ref_val():
        if ref_val is None:
            return
        elif isinstance(ref_val, dict):
            val = None
            for sel in ref_val.get(var_name, []):
                if all(
                    k in selection and selection[k] == v for k, v in sel.items() if k != "ref_val"
                ):
                    val = sel["ref_val"]
                    break
            if val is None:
                return
        elif isinstance(ref_val, list):
            val = ref_val[idx]
        elif isinstance(ref_val, Number):
            val = ref_val
        else:
            raise ValueError(
                "Argument `ref_val` must be None, a constant, a list or a "
                'dictionary like {"var_name": [{"ref_val": ref_val}]}'
            )
        less_than_ref_probability = (values < val).mean()
        greater_than_ref_probability = (values >= val).mean()
        ref_in_posterior = "{} <{:g}< {}".format(
            format_as_percent(less_than_ref_probability, 1),
            val,
            format_as_percent(greater_than_ref_probability, 1),
        )
        ax.axvline(val, ymin=0.05, ymax=0.75, color="C1", lw=linewidth, alpha=0.65)
        ax.text(
            values.mean(),
            plot_height * 0.6,
            ref_in_posterior,
            size=ax_labelsize,
            color="C1",
            weight="semibold",
            horizontalalignment="center",
        )

    def display_rope():
        if rope is None:
            return
        elif isinstance(rope, dict):
            vals = None
            for sel in rope.get(var_name, []):
                # pylint: disable=line-too-long
                if all(k in selection and selection[k] == v for k, v in sel.items() if k != "rope"):
                    vals = sel["rope"]
                    break
            if vals is None:
                return
        elif len(rope) == 2:
            vals = rope
        else:
            raise ValueError(
                "Argument `rope` must be None, a dictionary like"
                '{"var_name": {"rope": (lo, hi)}}, or an'
                "iterable of length 2"
            )

        ax.plot(
            vals,
            (plot_height * 0.02, plot_height * 0.02),
            lw=linewidth * 5,
            color="C2",
            solid_capstyle="butt",
            zorder=0,
            alpha=0.7,
        )
        text_props = {"size": ax_labelsize, "horizontalalignment": "center", "color": "C2"}
        ax.text(vals[0], plot_height * 0.2, vals[0], weight="semibold", **text_props)
        ax.text(vals[1], plot_height * 0.2, vals[1], weight="semibold", **text_props)

    def display_point_estimate():
        if not point_estimate:
            return
        point_value = calculate_point_estimate(point_estimate, values, bw)
        sig_figs = format_sig_figs(point_value, round_to)
        point_text = "{point_estimate}={point_value:.{sig_figs}g}".format(
            point_estimate=point_estimate, point_value=point_value, sig_figs=sig_figs
        )
        ax.text(
            point_value,
            plot_height * 0.8,
            point_text,
            size=ax_labelsize,
            horizontalalignment="center",
        )

    def display_hpd():
        # np.ndarray with 2 entries, min and max
        # pylint: disable=line-too-long
        hpd_intervals = hpd(
            values, credible_interval=credible_interval, multimodal=multimodal
        )  # type: np.ndarray

        for hpdi in np.atleast_2d(hpd_intervals):
            ax.plot(
                hpdi,
                (plot_height * 0.02, plot_height * 0.02),
                lw=linewidth * 2,
                color="k",
                solid_capstyle="butt",
            )
            ax.text(
                hpdi[0],
                plot_height * 0.07,
                round_num(hpdi[0], round_to),
                size=ax_labelsize,
                horizontalalignment="center",
            )
            ax.text(
                hpdi[1],
                plot_height * 0.07,
                round_num(hpdi[1], round_to),
                size=ax_labelsize,
                horizontalalignment="center",
            )
            ax.text(
                (hpdi[0] + hpdi[1]) / 2,
                plot_height * 0.3,
                format_as_percent(credible_interval) + " HPD",
                size=ax_labelsize,
                horizontalalignment="center",
            )

    def format_axes():
        ax.yaxis.set_ticks([])
        ax.spines["top"].set_visible(False)
        ax.spines["right"].set_visible(False)
        ax.spines["left"].set_visible(False)
        ax.spines["bottom"].set_visible(True)
        ax.xaxis.set_ticks_position("bottom")
        ax.tick_params(
            axis="x", direction="out", width=1, length=3, color="0.5", labelsize=xt_labelsize
        )
        ax.spines["bottom"].set_color("0.5")

    if kind == "kde" and values.dtype.kind == "f":
        kwargs.setdefault("linewidth", linewidth)
        plot_kde(
            values,
            bw=bw,
            fill_kwargs={"alpha": kwargs.pop("fill_alpha", 0)},
            plot_kwargs=kwargs,
            ax=ax,
            rug=False,
        )
    else:
        if bins is None:
            if values.dtype.kind == "i":
                xmin = values.min()
                xmax = values.max()
                bins = range(xmin, xmax + 2)
                ax.set_xlim(xmin - 0.5, xmax + 0.5)
            else:
                bins = "auto"
        kwargs.setdefault("align", "left")
        kwargs.setdefault("color", "C0")
        ax.hist(values, bins=bins, alpha=0.35, **kwargs)

    plot_height = ax.get_ylim()[1]

    format_axes()
    if credible_interval is not None:
        display_hpd()
    display_point_estimate()
    display_ref_val()
    display_rope()<|MERGE_RESOLUTION|>--- conflicted
+++ resolved
@@ -6,10 +6,6 @@
 
 from . import backend_show
 from ....stats import hpd
-<<<<<<< HEAD
-from ...kdeplot import plot_kde, _fast_kde
-from ...plot_utils import make_label, _create_axes_grid, format_sig_figs, round_num
-=======
 from ...kdeplot import plot_kde
 from ...plot_utils import (
     make_label,
@@ -18,7 +14,6 @@
     round_num,
     calculate_point_estimate,
 )
->>>>>>> 4cfe800d
 
 
 def plot_posterior(
