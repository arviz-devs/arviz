# pylint: disable=all
"""Bokeh Traceplot."""
from collections.abc import Iterable
from typing import Dict

import bokeh.plotting as bkp
from bokeh.models import ColumnDataSource, Dash, Span, DataRange1d
from bokeh.models.annotations import Title
import numpy as np

from . import backend_kwarg_defaults
from .. import show_layout
from ...distplot import plot_dist
from ...plot_utils import xarray_var_iter, make_label, _scale_fig_size
from ....rcparams import rcParams


def plot_trace(
    data,
    var_names,
    divergences,
    figsize,
    rug,
    lines,
    combined,
    chain_prop,
    legend,
    plot_kwargs: [Dict],
    fill_kwargs: [Dict],
    rug_kwargs: [Dict],
    hist_kwargs: [Dict],
    trace_kwargs: [Dict],
    plotters,
    divergence_data,
    axes,
    backend_config,
    backend_kwargs: [Dict],
    show,
):
    """Bokeh traceplot."""
    # If divergences are plotted they must be provided
    if divergences is not False:
        assert divergence_data is not None

    if backend_config is None:
        backend_config = {}

    backend_config = {
        **backend_kwarg_defaults(("bounds_y_range", "plot.bokeh.bounds_y_range"),),
        **backend_config,
    }

    # Set plot default backend kwargs
    if backend_kwargs is None:
        backend_kwargs = {}

    backend_kwargs = {
        **backend_kwarg_defaults(("dpi", "plot.bokeh.figure.dpi"),),
        **backend_kwargs,
    }
    dpi = backend_kwargs.pop("dpi")

    backend_kwargs.setdefault("height", int(figsize[1] * dpi // len(plotters)))
    backend_kwargs.setdefault("width", int(figsize[0] * dpi // 2))

    figsize, _, _, _, linewidth, _ = _scale_fig_size(figsize, 10, rows=len(plotters), cols=2)

    trace_kwargs.setdefault("line_width", linewidth)
    plot_kwargs.setdefault("line_width", linewidth)

<<<<<<< HEAD
    axes = []
    for i in range(len(plotters)):
        if plotters[i][1]:
            label = "{}_ARVIZ_CDS_SELECTION_{}".format(
                plotters[i][0],
                "_".join(
                    str(item)
                    for key, value in plotters[i][1].items()
                    for item in (
                        [key, value]
                        if (isinstance(value, str) or not isinstance(value, Iterable))
                        else [key, *value]
                    )
                ),
            )
        else:
            label = plotters[i][1]
        tooltip = [(str(label), "@{}".format(label))]
        if "tooltips" in backend_kwargs:
            del backend_kwargs["tooltips"]
        backend_kwargs.setdefault("tooltips", tooltip)
        if i != 0:
            _axes = [
                bkp.figure(**backend_kwargs),
                bkp.figure(x_range=axes[0][1].x_range, **backend_kwargs),
            ]
        else:
            _axes = [bkp.figure(**backend_kwargs), bkp.figure(**backend_kwargs)]
        axes.append(_axes)
=======
    if axes is None:
        axes = []
        for i in range(len(plotters)):
            if i != 0:
                _axes = [
                    bkp.figure(**backend_kwargs),
                    bkp.figure(x_range=axes[0][1].x_range, **backend_kwargs),
                ]
            else:
                _axes = [bkp.figure(**backend_kwargs), bkp.figure(**backend_kwargs)]
            axes.append(_axes)
>>>>>>> 0b9140d5

    axes = np.array(axes)

    cds_data = {}
    cds_var_groups = {}
    draw_name = "draw"

    for var_name, selection, value in list(
        xarray_var_iter(data, var_names=var_names, combined=True)
    ):
        if selection:
            cds_name = "{}_ARVIZ_CDS_SELECTION_{}".format(
                var_name,
                "_".join(
                    str(item)
                    for key, value in selection.items()
                    for item in (
                        [key, value]
                        if (isinstance(value, str) or not isinstance(value, Iterable))
                        else [key, *value]
                    )
                ),
            )
        else:
            cds_name = var_name

        if var_name not in cds_var_groups:
            cds_var_groups[var_name] = []
        cds_var_groups[var_name].append(cds_name)

        for chain_idx, _ in enumerate(data.chain.values):
            if chain_idx not in cds_data:
                cds_data[chain_idx] = {}
            _data = value[chain_idx]
            cds_data[chain_idx][cds_name] = _data

    while any(key == draw_name for key in cds_data[0]):
        draw_name += "w"

    for chain_idx in cds_data:
        cds_data[chain_idx][draw_name] = data.draw.values

    cds_data = {chain_idx: ColumnDataSource(cds) for chain_idx, cds in cds_data.items()}

    for idx, (var_name, selection, value) in enumerate(plotters):
        value = np.atleast_2d(value)

        if len(value.shape) == 2:
            y_name = (
                var_name
                if not selection
                else "{}_ARVIZ_CDS_SELECTION_{}".format(
                    var_name,
                    "_".join(
                        str(item)
                        for key, value in selection.items()
                        for item in (
                            (key, value)
                            if (isinstance(value, str) or not isinstance(value, Iterable))
                            else (key, *value)
                        )
                    ),
                )
            )
            if rug:
                rug_kwargs["y"] = y_name
            _plot_chains_bokeh(
                ax_density=axes[idx, 0],
                ax_trace=axes[idx, 1],
                data=cds_data,
                x_name=draw_name,
                y_name=y_name,
                chain_prop=chain_prop,
                combined=combined,
                rug=rug,
                legend=legend,
                trace_kwargs=trace_kwargs,
                hist_kwargs=hist_kwargs,
                plot_kwargs=plot_kwargs,
                fill_kwargs=fill_kwargs,
                rug_kwargs=rug_kwargs,
            )
        else:
            for y_name in cds_var_groups[var_name]:
                if rug:
                    rug_kwargs["y"] = y_name
                _plot_chains_bokeh(
                    ax_density=axes[idx, 0],
                    ax_trace=axes[idx, 1],
                    data=cds_data,
                    x_name=draw_name,
                    y_name=y_name,
                    chain_prop=chain_prop,
                    combined=combined,
                    rug=rug,
                    legend=legend,
                    trace_kwargs=trace_kwargs,
                    hist_kwargs=hist_kwargs,
                    plot_kwargs=plot_kwargs,
                    fill_kwargs=fill_kwargs,
                    rug_kwargs=rug_kwargs,
                )

        for col in (0, 1):
            _title = Title()
            _title.text = make_label(var_name, selection)
            axes[idx, col].title = _title
            axes[idx, col].y_range = DataRange1d(
                bounds=backend_config["bounds_y_range"], min_interval=0.1
            )

        for _, _, vlines in (j for j in lines if j[0] == var_name and j[1] == selection):
            if isinstance(vlines, (float, int)):
                line_values = [vlines]
            else:
                line_values = np.atleast_1d(vlines).ravel()

            for line_value in line_values:
                vline = Span(
                    location=line_value,
                    dimension="height",
                    line_color="black",
                    line_width=1.5,
                    line_alpha=0.75,
                )
                hline = Span(
                    location=line_value,
                    dimension="width",
                    line_color="black",
                    line_width=1.5,
                    line_alpha=trace_kwargs["alpha"],
                )

                axes[idx, 0].renderers.append(vline)
                axes[idx, 1].renderers.append(hline)

        if legend:
            for col in (0, 1):
                axes[idx, col].legend.location = "top_left"
                axes[idx, col].legend.click_policy = "hide"
        else:
            for col in (0, 1):
                if axes[idx, col].legend:
                    axes[idx, col].legend.visible = False

        if divergences:
            div_density_kwargs = {}
            div_density_kwargs.setdefault("size", 14)
            div_density_kwargs.setdefault("line_color", "red")
            div_density_kwargs.setdefault("line_width", 2)
            div_density_kwargs.setdefault("line_alpha", 0.50)
            div_density_kwargs.setdefault("angle", np.pi / 2)

            div_trace_kwargs = {}
            div_trace_kwargs.setdefault("size", 14)
            div_trace_kwargs.setdefault("line_color", "red")
            div_trace_kwargs.setdefault("line_width", 2)
            div_trace_kwargs.setdefault("line_alpha", 0.50)
            div_trace_kwargs.setdefault("angle", np.pi / 2)

            div_selection = {k: v for k, v in selection.items() if k in divergence_data.dims}
            divs = divergence_data.sel(**div_selection).values
            divs = np.atleast_2d(divs)

            for chain, chain_divs in enumerate(divs):
                div_idxs = np.arange(len(chain_divs))[chain_divs]
                if div_idxs.size > 0:
                    values = value[chain, div_idxs]
                    tmp_cds = ColumnDataSource({"y": values, "x": div_idxs})
                    if divergences == "top":
                        y_div_trace = value.max()
                    else:
                        y_div_trace = value.min()
                    glyph_density = Dash(x="y", y=0.0, **div_density_kwargs)
                    glyph_trace = Dash(x="x", y=y_div_trace, **div_trace_kwargs)

                    axes[idx, 0].add_glyph(tmp_cds, glyph_density)
                    axes[idx, 1].add_glyph(tmp_cds, glyph_trace)

    show_layout(axes, show)

    return axes


def _plot_chains_bokeh(
    ax_density,
    ax_trace,
    data,
    x_name,
    y_name,
    chain_prop,
    combined,
    rug,
    legend,
    trace_kwargs,
    hist_kwargs,
    plot_kwargs,
    fill_kwargs,
    rug_kwargs,
):
    marker = trace_kwargs.pop("marker", True)
    for chain_idx, cds in data.items():
        if legend:
            trace_kwargs["legend_label"] = "chain {}".format(chain_idx)
        ax_trace.line(
            x=x_name,
            y=y_name,
            source=cds,
            **{chain_prop[0]: chain_prop[1][chain_idx]},
            **trace_kwargs,
        )
        if marker:
            ax_trace.circle(
                x=x_name,
                y=y_name,
                source=cds,
                radius=0.30,
                alpha=0.5,
                **{chain_prop[0]: chain_prop[1][chain_idx],},
            )
        if not combined:
            rug_kwargs["cds"] = cds
            if legend:
                plot_kwargs["legend_label"] = "chain {}".format(chain_idx)
            plot_kwargs[chain_prop[0]] = chain_prop[1][chain_idx]
            plot_dist(
                cds.data[y_name],
                ax=ax_density,
                rug=rug,
                hist_kwargs=hist_kwargs,
                plot_kwargs=plot_kwargs,
                fill_kwargs=fill_kwargs,
                rug_kwargs=rug_kwargs,
                backend="bokeh",
                backend_kwargs={},
                show=False,
            )
            plot_kwargs.pop(chain_prop[0])

    if combined:
        rug_kwargs["cds"] = data
        if legend:
            plot_kwargs["legend_label"] = "combined chains"
        plot_kwargs[chain_prop[0]] = chain_prop[1][-1]
        plot_dist(
            np.concatenate([item.data[y_name] for item in data.values()]).flatten(),
            ax=ax_density,
            rug=rug,
            hist_kwargs=hist_kwargs,
            plot_kwargs=plot_kwargs,
            fill_kwargs=fill_kwargs,
            rug_kwargs=rug_kwargs,
            backend="bokeh",
            backend_kwargs={},
            show=False,
        )
        plot_kwargs.pop(chain_prop[0])<|MERGE_RESOLUTION|>--- conflicted
+++ resolved
@@ -68,37 +68,6 @@
     trace_kwargs.setdefault("line_width", linewidth)
     plot_kwargs.setdefault("line_width", linewidth)
 
-<<<<<<< HEAD
-    axes = []
-    for i in range(len(plotters)):
-        if plotters[i][1]:
-            label = "{}_ARVIZ_CDS_SELECTION_{}".format(
-                plotters[i][0],
-                "_".join(
-                    str(item)
-                    for key, value in plotters[i][1].items()
-                    for item in (
-                        [key, value]
-                        if (isinstance(value, str) or not isinstance(value, Iterable))
-                        else [key, *value]
-                    )
-                ),
-            )
-        else:
-            label = plotters[i][1]
-        tooltip = [(str(label), "@{}".format(label))]
-        if "tooltips" in backend_kwargs:
-            del backend_kwargs["tooltips"]
-        backend_kwargs.setdefault("tooltips", tooltip)
-        if i != 0:
-            _axes = [
-                bkp.figure(**backend_kwargs),
-                bkp.figure(x_range=axes[0][1].x_range, **backend_kwargs),
-            ]
-        else:
-            _axes = [bkp.figure(**backend_kwargs), bkp.figure(**backend_kwargs)]
-        axes.append(_axes)
-=======
     if axes is None:
         axes = []
         for i in range(len(plotters)):
@@ -110,7 +79,6 @@
             else:
                 _axes = [bkp.figure(**backend_kwargs), bkp.figure(**backend_kwargs)]
             axes.append(_axes)
->>>>>>> 0b9140d5
 
     axes = np.array(axes)
 
