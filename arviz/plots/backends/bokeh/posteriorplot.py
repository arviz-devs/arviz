"""Bokeh Plot posterior densities."""
from numbers import Number
from typing import Optional

import bokeh.plotting as bkp
import numpy as np
from bokeh.layouts import gridplot
from bokeh.models.annotations import Title

from . import backend_kwarg_defaults, backend_show
<<<<<<< HEAD
from ...kdeplot import plot_kde, _fast_kde
from ...plot_utils import make_label, _create_axes_grid, format_sig_figs, round_num
=======
from ...kdeplot import plot_kde
from ...plot_utils import (
    make_label,
    _create_axes_grid,
    format_sig_figs,
    round_num,
    calculate_point_estimate,
)
>>>>>>> 4cfe800d
from ....stats import hpd


def plot_posterior(
    ax,
    length_plotters,
    rows,
    cols,
    figsize,
    plotters,
    bw,
    bins,
    kind,
    point_estimate,
    round_to,
    credible_interval,
    multimodal,
    ref_val,
    rope,
    ax_labelsize,
    kwargs,
    backend_kwargs,
    show,
):
    """Bokeh posterior plot."""
    if backend_kwargs is None:
        backend_kwargs = {}

    backend_kwargs = {**backend_kwarg_defaults(), **backend_kwargs}
    if ax is None:
        _, ax = _create_axes_grid(
            length_plotters,
            rows,
            cols,
            figsize=figsize,
            squeeze=False,
            backend="bokeh",
            backend_kwargs=backend_kwargs,
        )
    else:
        ax = np.atleast_2d(ax)
    idx = 0
    for (var_name, selection, x), ax_ in zip(
        plotters, (item for item in ax.flatten() if item is not None)
    ):
        _plot_posterior_op(
            idx,
            x.flatten(),
            var_name,
            selection,
            ax=ax_,
            bw=bw,
            bins=bins,
            kind=kind,
            point_estimate=point_estimate,
            round_to=round_to,
            credible_interval=credible_interval,
            multimodal=multimodal,
            ref_val=ref_val,
            rope=rope,
            ax_labelsize=ax_labelsize,
            **kwargs
        )
        idx += 1
        _title = Title()
        _title.text = make_label(var_name, selection)
        ax_.title = _title

    if backend_show(show):
        grid = gridplot(ax.tolist(), toolbar_location="above")
        bkp.show(grid)

    return ax


def _plot_posterior_op(
    idx,
    values,
    var_name,
    selection,
    ax,
    bw,
    linewidth,
    bins,
    kind,
    point_estimate,
    credible_interval,
    multimodal,
    ref_val,
    rope,
    ax_labelsize,
    round_to: Optional[int] = None,
    **kwargs
):  # noqa: D202
    """Artist to draw posterior."""

    def format_as_percent(x, round_to=0):
        return "{0:.{1:d}f}%".format(100 * x, round_to)

    def display_ref_val(max_data):
        if ref_val is None:
            return
        elif isinstance(ref_val, dict):
            val = None
            for sel in ref_val.get(var_name, []):
                if all(
                    k in selection and selection[k] == v for k, v in sel.items() if k != "ref_val"
                ):
                    val = sel["ref_val"]
                    break
            if val is None:
                return
        elif isinstance(ref_val, list):
            val = ref_val[idx]
        elif isinstance(ref_val, Number):
            val = ref_val
        else:
            raise ValueError(
                "Argument `ref_val` must be None, a constant, a list or a "
                'dictionary like {"var_name": [{"ref_val": ref_val}]}'
            )
        less_than_ref_probability = (values < val).mean()
        greater_than_ref_probability = (values >= val).mean()
        ref_in_posterior = "{} <{:g}< {}".format(
            format_as_percent(less_than_ref_probability, 1),
            val,
            format_as_percent(greater_than_ref_probability, 1),
        )
        ax.line([val, val], [0, 0.8 * max_data], line_color="blue", line_alpha=0.65)

        ax.text(x=[values.mean()], y=[max_data * 0.6], text=[ref_in_posterior], text_align="center")

    def display_rope(max_data):
        if rope is None:
            return
        elif isinstance(rope, dict):
            vals = None
            for sel in rope.get(var_name, []):
                # pylint: disable=line-too-long
                if all(k in selection and selection[k] == v for k, v in sel.items() if k != "rope"):
                    vals = sel["rope"]
                    break
            if vals is None:
                return
        elif len(rope) == 2:
            vals = rope
        else:
            raise ValueError(
                "Argument `rope` must be None, a dictionary like"
                '{"var_name": {"rope": (lo, hi)}}, or an'
                "iterable of length 2"
            )

        ax.line(
            vals,
            (max_data * 0.02, max_data * 0.02),
            line_width=linewidth * 5,
            line_color="red",
            line_alpha=0.7,
        )

        text_props = dict(
            text_font_size="{}pt".format(ax_labelsize), text_color="black", text_align="center"
        )

        ax.text(x=vals, y=[max_data * 0.2, max_data * 0.2], text=list(map(str, vals)), **text_props)

    def display_point_estimate(max_data):
        if not point_estimate:
            return
        point_value = calculate_point_estimate(point_estimate, values, bw)
        sig_figs = format_sig_figs(point_value, round_to)
        point_text = "{point_estimate}={point_value:.{sig_figs}g}".format(
            point_estimate=point_estimate, point_value=point_value, sig_figs=sig_figs
        )

        ax.text(x=[point_value], y=[max_data * 0.8], text=[point_text], text_align="center")

    def display_hpd(max_data):
        # np.ndarray with 2 entries, min and max
        # pylint: disable=line-too-long
        hpd_intervals = hpd(
            values, credible_interval=credible_interval, multimodal=multimodal
        )  # type: np.ndarray

        for hpdi in np.atleast_2d(hpd_intervals):
            ax.line(
                hpdi,
                (max_data * 0.02, max_data * 0.02),
                line_width=linewidth * 2,
                line_color="black",
            )

            ax.text(
                x=list(hpdi) + [(hpdi[0] + hpdi[1]) / 2],
                y=[max_data * 0.07, max_data * 0.07, max_data * 0.3],
                text=list(map(str, map(lambda x: round_num(x, round_to), hpdi)))
                + [format_as_percent(credible_interval) + " HPD"],
                text_align="center",
            )

    def format_axes():
        ax.yaxis.visible = False
        ax.yaxis.major_tick_line_color = None
        ax.yaxis.minor_tick_line_color = None
        ax.yaxis.major_label_text_font_size = "0pt"
        ax.xgrid.grid_line_color = None
        ax.ygrid.grid_line_color = None

    if kind == "kde" and values.dtype.kind == "f":
        kwargs.setdefault("line_width", linewidth)
        plot_kde(
            values,
            bw=bw,
            fill_kwargs={"fill_alpha": kwargs.pop("fill_alpha", 0)},
            plot_kwargs=kwargs,
            ax=ax,
            rug=False,
            backend="bokeh",
            backend_kwargs={},
            show=False,
        )
        hist, edges = np.histogram(values, density=True)
    else:
        if bins is None:
            if values.dtype.kind == "i":
                xmin = values.min()
                xmax = values.max()
                bins = range(xmin, xmax + 2)
            else:
                bins = "auto"
        kwargs.setdefault("align", "left")
        kwargs.setdefault("color", "blue")
        hist, edges = np.histogram(values, density=True, bins=bins)
        ax.quad(
            top=hist, bottom=0, left=edges[:-1], right=edges[1:], fill_alpha=0.35, line_alpha=0.35
        )

    format_axes()
    max_data = hist.max()
    if credible_interval is not None:
        display_hpd(max_data)
    display_point_estimate(max_data)
    display_ref_val(max_data)
    display_rope(max_data)<|MERGE_RESOLUTION|>--- conflicted
+++ resolved
@@ -8,10 +8,6 @@
 from bokeh.models.annotations import Title
 
 from . import backend_kwarg_defaults, backend_show
-<<<<<<< HEAD
-from ...kdeplot import plot_kde, _fast_kde
-from ...plot_utils import make_label, _create_axes_grid, format_sig_figs, round_num
-=======
 from ...kdeplot import plot_kde
 from ...plot_utils import (
     make_label,
@@ -20,7 +16,6 @@
     round_num,
     calculate_point_estimate,
 )
->>>>>>> 4cfe800d
 from ....stats import hpd
 
 
