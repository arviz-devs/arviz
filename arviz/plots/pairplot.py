"""Plot a scatter or hexbin of sampled parameters."""
import warnings
from typing import Optional, Union, List
import numpy as np

from ..data import convert_to_dataset, convert_to_inference_data
from .plot_utils import xarray_to_ndarray, get_plotting_function
from ..rcparams import rcParams
from ..utils import _var_names, get_coords


def plot_pair(
    data,
    group="posterior",
<<<<<<< HEAD
    var_names=None,
    filter=None,
=======
    var_names: Optional[List[str]] = None,
>>>>>>> 7f461072
    coords=None,
    figsize=None,
    textsize=None,
    kind: Union[str, List[str]] = "scatter",
    gridsize="auto",
    contour: Optional[bool] = None,
    plot_kwargs=None,
    fill_last=False,
    divergences=False,
    colorbar=False,
    ax=None,
    divergences_kwargs=None,
    scatter_kwargs=None,
    kde_kwargs=None,
    hexbin_kwargs=None,
    backend=None,
    backend_kwargs=None,
    diagonal=False,
    marginal_kwargs=None,
    point_estimate=None,
    point_estimate_kwargs=None,
    point_estimate_marker_kwargs=None,
    reference_values=None,
    reference_values_kwargs=None,
    show=None,
):
    """
    Plot a scatter, kde and/or hexbin matrix with (optional) marginals on the diagonal.

    Parameters
    ----------
    data: obj
        Any object that can be converted to an az.InferenceData object
        Refer to documentation of az.convert_to_dataset for details
    group: str, optional
        Specifies which InferenceData group should be plotted.  Defaults to 'posterior'.
    var_names: list of variable names, optional
        Variables to be plotted, if None all variable are plotted. Prefix the
        variables by `~` when you want to exclude them from the plot.
    filter: Union[None, "like", "regex"], optional, default=None
        If `None` (default), interpret var_names as the real variables names. If "like",
        interpret var_names as substrings of the real variables names. If "regex",
        interpret var_names as regular expressions on the real variables names. À la
        `pandas.filter`.
    coords: mapping, optional
        Coordinates of var_names to be plotted. Passed to `Dataset.sel`
    figsize: figure size tuple
        If None, size is (8 + numvars, 8 + numvars)
    textsize: int
        Text size for labels. If None it will be autoscaled based on figsize.
<<<<<<< HEAD
    kind: str
=======
    kind : str or List[str]
>>>>>>> 7f461072
        Type of plot to display (scatter, kde and/or hexbin)
    gridsize: int or (int, int), optional
        Only works for kind=hexbin.
        The number of hexagons in the x-direction. The corresponding number of hexagons in the
        y-direction is chosen such that the hexagons are approximately regular.
        Alternatively, gridsize can be a tuple with two elements specifying the number of hexagons
        in the x-direction and the y-direction.
<<<<<<< HEAD
    contour: bool
        If True plot the 2D KDE using contours, otherwise plot a smooth 2D KDE. Defaults to True.
    fill_last: bool
=======
    contour : bool, optional, deprecated, Defaults to True.
        If True plot the 2D KDE using contours, otherwise plot a smooth 2D KDE. Defaults to True.
        **Note:** this default is implemented in the body of the code, not in argument processing.
    fill_last : bool
>>>>>>> 7f461072
        If True fill the last contour of the 2D KDE plot. Defaults to True.
    divergences: Boolean
        If True divergences will be plotted in a different color, only if group is either 'prior'
        or 'posterior'.
    colorbar: bool
        If True a colorbar will be included as part of the plot (Defaults to False).
        Only works when kind=hexbin
    ax: axes, optional
        Matplotlib axes or bokeh figures.
    divergences_kwargs: dicts, optional
        Additional keywords passed to ax.scatter for divergences
    scatter_kwargs:
        Additional keywords passed to ax.plot when using scatter kind
    kde_kwargs: dict, optional
        Additional keywords passed to az.plot_kde when using kde kind
    hexbin_kwargs: dict, optional
        Additional keywords passed to ax.hexbin when using hexbin kind
    backend: str, optional
        Select plotting backend {"matplotlib","bokeh"}. Default "matplotlib".
    backend_kwargs: bool, optional
        These are kwargs specific to the backend being used. For additional documentation
        check the plotting method of the backend.
    diagonal: bool, optional
        If True pairplot will include marginal distributions for every variable
    marginal_kwargs: dict, optional
        Additional keywords passed to az.plot_dist, modifying the marginal distributions
        plotted in the diagonal.
    point_estimate: str, optional
        Select point estimate from 'mean', 'mode' or 'median'. The point estimate will be
        plotted using a scatter marker and vertical/horizontal lines.
    point_estimate_kwargs: dict, optional
        Additional keywords passed to ax.vline, ax.hline (matplotlib) or ax.square, Span (bokeh)
    point_estimate_marker_kwargs: dict, optional
        Additional keywords passed to ax.scatter in point estimate plot. Not available in bokeh
    reference_values: dict, optional
        Reference values for the plotted variables. The Reference values will be plotted
        using a scatter marker
    reference_values_kwargs: dict, optional
        Additional keywords passed to ax.plot or ax.circle in reference values plot
    show: bool, optional
        Call backend show function.

    Returns
    -------
    axes: matplotlib axes or bokeh figures

    Examples
    --------
    KDE Pair Plot

    .. plot::
        :context: close-figs

        >>> import arviz as az
        >>> centered = az.load_arviz_data('centered_eight')
        >>> coords = {'school': ['Choate', 'Deerfield']}
        >>> az.plot_pair(centered,
        >>>             var_names=['theta', 'mu', 'tau'],
        >>>             kind='kde',
        >>>             coords=coords,
        >>>             divergences=True,
        >>>             textsize=18)

    Hexbin pair plot

    .. plot::
        :context: close-figs

        >>> az.plot_pair(centered,
        >>>             var_names=['theta', 'mu'],
        >>>             coords=coords,
        >>>             textsize=18,
        >>>             kind='hexbin')

    Pair plot showing divergences

    .. plot::
        :context: close-figs

        >>> az.plot_pair(centered,
        ...             var_names=['^t', 'mu'],
        ...             filter="regex",
        ...             coords=coords,
        ...             divergences=True,
        ...             textsize=18)
    """
    valid_kinds = ["scatter", "kde", "hexbin"]
    kind_boolean: Union[bool, List[bool]]
    if isinstance(kind, str):
        kind_boolean = kind in valid_kinds
    else:
        kind_boolean = [kind[i] in valid_kinds for i in range(len(kind))]
    if not np.all(kind_boolean):
        raise ValueError((f"Plot type {kind} not recognized." "Plot type must be in {valid_kinds}"))
    if fill_last or contour:
        warnings.warn(
            "fill_last and contour will be deprecated. Please use kde_kwargs", UserWarning,
        )
    if contour is None:
        contour = True

    if coords is None:
        coords = {}

    if plot_kwargs is None:
        plot_kwargs = {}
    else:
        warnings.warn(
            "plot_kwargs will be deprecated."
            " Please use scatter_kwargs, kde_kwargs and/or hexbin_kwargs",
            UserWarning,
        )

    if scatter_kwargs is None:
        scatter_kwargs = {}

    scatter_kwargs.setdefault("marker", ".")
    scatter_kwargs.setdefault("lw", 0)
    scatter_kwargs.setdefault("zorder", 0)

    if kde_kwargs is None:
        kde_kwargs = {}

    if hexbin_kwargs is None:
        hexbin_kwargs = {}

    if divergences_kwargs is None:
        divergences_kwargs = {}

    divergences_kwargs.setdefault("marker", "o")
    divergences_kwargs.setdefault("markeredgecolor", "k")
    divergences_kwargs.setdefault("color", "C1")
    divergences_kwargs.setdefault("lw", 0)

    if marginal_kwargs is None:
        marginal_kwargs = {}

    if point_estimate_kwargs is None:
        point_estimate_kwargs = {}

    if point_estimate_marker_kwargs is None:
        point_estimate_marker_kwargs = {}

    point_estimate_marker_kwargs.setdefault("marker", "s")
    point_estimate_marker_kwargs.setdefault("color", "C1")

    # Get posterior draws and combine chains
    data = convert_to_inference_data(data)
    grouped_data = convert_to_dataset(data, group=group)
    var_names = _var_names(var_names, grouped_data, filter)
    flat_var_names, infdata_group = xarray_to_ndarray(
        get_coords(grouped_data, coords), var_names=var_names, combined=True
    )

    divergent_data = None
    diverging_mask = None

    # Assigning divergence group based on group param
    if group == "posterior":
        divergent_group = "sample_stats"
    elif group == "prior":
        divergent_group = "sample_stats_prior"
    else:
        divergences = False

    # Get diverging draws and combine chains
    if divergences:
        if hasattr(data, divergent_group) and hasattr(getattr(data, divergent_group), "diverging"):
            divergent_data = convert_to_dataset(data, group=divergent_group)
            _, diverging_mask = xarray_to_ndarray(
                divergent_data, var_names=("diverging",), combined=True
            )
            diverging_mask = np.squeeze(diverging_mask)
        else:
            divergences = False
            warnings.warn(
                "Divergences data not found, plotting without divergences. "
                "Make sure the sample method provides divergences data and "
                "that it is present in the `diverging` field of `sample_stats` "
                "or `sample_stats_prior` or set divergences=False",
                UserWarning,
            )

    if gridsize == "auto":
        gridsize = int(len(infdata_group[0]) ** 0.35)

    numvars = len(flat_var_names)

    if numvars < 2:
        raise Exception("Number of variables to be plotted must be 2 or greater.")

    pairplot_kwargs = dict(
        ax=ax,
        infdata_group=infdata_group,
        numvars=numvars,
        figsize=figsize,
        textsize=textsize,
        kind=kind,
        plot_kwargs=plot_kwargs,
        scatter_kwargs=scatter_kwargs,
        kde_kwargs=kde_kwargs,
        hexbin_kwargs=hexbin_kwargs,
        contour=contour,
        fill_last=fill_last,
        gridsize=gridsize,
        colorbar=colorbar,
        divergences=divergences,
        diverging_mask=diverging_mask,
        divergences_kwargs=divergences_kwargs,
        flat_var_names=flat_var_names,
        backend_kwargs=backend_kwargs,
        marginal_kwargs=marginal_kwargs,
        show=show,
        diagonal=diagonal,
        point_estimate=point_estimate,
        point_estimate_kwargs=point_estimate_kwargs,
        point_estimate_marker_kwargs=point_estimate_marker_kwargs,
        reference_values=reference_values,
        reference_values_kwargs=reference_values_kwargs,
    )

    if backend is None:
        backend = rcParams["plot.backend"]
    backend = backend.lower()

    if backend == "bokeh":
        pairplot_kwargs.pop("gridsize", None)
        pairplot_kwargs.pop("colorbar", None)
        pairplot_kwargs.pop("divergences_kwargs", None)
        pairplot_kwargs.pop("hexbin_values", None)
        pairplot_kwargs.pop("scatter_kwargs", None)
        pairplot_kwargs.pop("point_estimate_marker_kwargs", None)
        point_estimate_kwargs.setdefault("line_color", "orange")
    else:
        point_estimate_kwargs.setdefault("color", "C1")

    # TODO: Add backend kwargs
    plot = get_plotting_function("plot_pair", "pairplot", backend)
    ax = plot(**pairplot_kwargs)
    return ax<|MERGE_RESOLUTION|>--- conflicted
+++ resolved
@@ -12,12 +12,8 @@
 def plot_pair(
     data,
     group="posterior",
-<<<<<<< HEAD
-    var_names=None,
+    var_names: Optional[List[str]] = None,
     filter=None,
-=======
-    var_names: Optional[List[str]] = None,
->>>>>>> 7f461072
     coords=None,
     figsize=None,
     textsize=None,
@@ -68,11 +64,7 @@
         If None, size is (8 + numvars, 8 + numvars)
     textsize: int
         Text size for labels. If None it will be autoscaled based on figsize.
-<<<<<<< HEAD
-    kind: str
-=======
     kind : str or List[str]
->>>>>>> 7f461072
         Type of plot to display (scatter, kde and/or hexbin)
     gridsize: int or (int, int), optional
         Only works for kind=hexbin.
@@ -80,16 +72,10 @@
         y-direction is chosen such that the hexagons are approximately regular.
         Alternatively, gridsize can be a tuple with two elements specifying the number of hexagons
         in the x-direction and the y-direction.
-<<<<<<< HEAD
-    contour: bool
-        If True plot the 2D KDE using contours, otherwise plot a smooth 2D KDE. Defaults to True.
-    fill_last: bool
-=======
     contour : bool, optional, deprecated, Defaults to True.
         If True plot the 2D KDE using contours, otherwise plot a smooth 2D KDE. Defaults to True.
         **Note:** this default is implemented in the body of the code, not in argument processing.
     fill_last : bool
->>>>>>> 7f461072
         If True fill the last contour of the 2D KDE plot. Defaults to True.
     divergences: Boolean
         If True divergences will be plotted in a different color, only if group is either 'prior'
