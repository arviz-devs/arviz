"""Forest plot."""
from collections import defaultdict, OrderedDict
from itertools import tee

import numpy as np
import matplotlib.pyplot as plt
from matplotlib.colors import to_rgba

from ..data import convert_to_dataset
from ..stats import hpd
from ..stats.diagnostics import _ess, _rhat
<<<<<<< HEAD
from ..stats.stats_utils import histogram
from .plot_utils import _scale_fig_size, xarray_var_iter, make_label, get_bins
=======
from .plot_utils import _scale_fig_size, xarray_var_iter, make_label, get_bins, get_coords
>>>>>>> d2507d77
from .kdeplot import _fast_kde
from ..utils import _var_names, conditional_jit


def pairwise(iterable):
    """From itertools cookbook. [a, b, c, ...] -> (a, b), (b, c), ..."""
    first, second = tee(iterable)
    next(second, None)
    return zip(first, second)


def plot_forest(
    data,
    kind="forestplot",
    model_names=None,
    var_names=None,
    coords=None,
    combined=False,
    credible_interval=0.94,
    rope=None,
    quartiles=True,
    ess=False,
    r_hat=False,
    colors="cycle",
    textsize=None,
    linewidth=None,
    markersize=None,
    ridgeplot_alpha=None,
    ridgeplot_overlap=2,
    ridgeplot_kind="auto",
    figsize=None,
    ax=None,
):
    """Forest plot to compare credible intervals from a number of distributions.

    Generates a forest plot of 100*(credible_interval)% credible intervals from
    a trace or list of traces.

    Parameters
    ----------
    data : obj or list[obj]
        Any object that can be converted to an az.InferenceData object
        Refer to documentation of az.convert_to_dataset for details
    kind : str
        Choose kind of plot for main axis. Supports "forestplot" or "ridgeplot"
    model_names : list[str], optional
        List with names for the models in the list of data. Useful when
        plotting more that one dataset
    var_names: list[str], optional
        List of variables to plot (defaults to None, which results in all
        variables plotted)
    coords : dict, optional
        Coordinates of var_names to be plotted. Passed to `Dataset.sel`
    combined : bool
        Flag for combining multiple chains into a single chain. If False (default),
        chains will be plotted separately.
    credible_interval : float, optional
        Credible interval to plot. Defaults to 0.94.
    rope: tuple or dictionary of tuples
        Lower and upper values of the Region Of Practical Equivalence. If a list with one
        interval only is provided, the ROPE will be displayed across the y-axis. If more than one
        interval is provided the length of the list should match the number of variables.
    quartiles : bool, optional
        Flag for plotting the interquartile range, in addition to the credible_interval intervals.
        Defaults to True
    r_hat : bool, optional
        Flag for plotting Split R-hat statistics. Requires 2 or more chains. Defaults to False
    ess : bool, optional
        Flag for plotting the effective sample size. Defaults to False
    colors : list or string, optional
        list with valid matplotlib colors, one color per model. Alternative a string can be passed.
        If the string is `cycle`, it will automatically chose a color per model from the
        matplotlibs cycle. If a single color is passed, eg 'k', 'C2', 'red' this color will be used
        for all models. Defauls to 'cycle'.
    textsize: float
        Text size scaling factor for labels, titles and lines. If None it will be autoscaled based
        on figsize.
    linewidth : int
        Line width throughout. If None it will be autoscaled based on figsize.
    markersize : int
        Markersize throughout. If None it will be autoscaled based on figsize.
    ridgeplot_alpha : float
        Transparency for ridgeplot fill.  If 0, border is colored by model, otherwise
        a black outline is used.
    ridgeplot_overlap : float
        Overlap height for ridgeplots.
    ridgeplot_kind : string
        By default ("auto") continuous variables are plotted using KDEs and discrete ones using
        histograms. To override this use "hist" to plot histograms and "density" for KDEs
    figsize : tuple
        Figure size. If None it will be defined automatically.
    ax : axes, optional
        Matplotlib axes. Defaults to None.

    Returns
    -------
    gridspec : matplotlib GridSpec

    Examples
    --------
    Forestpĺot

    .. plot::
        :context: close-figs

        >>> import arviz as az
        >>> non_centered_data = az.load_arviz_data('non_centered_eight')
        >>> axes = az.plot_forest(non_centered_data,
        >>>                            kind='forestplot',
        >>>                            var_names=['theta'],
        >>>                            combined=True,
        >>>                            ridgeplot_overlap=3,
        >>>                            figsize=(9, 7))
        >>> axes[0].set_title('Estimated theta for 8 schools model')

    Ridgeplot

    .. plot::
        :context: close-figs

        >>> axes = az.plot_forest(non_centered_data,
        >>>                            kind='ridgeplot',
        >>>                            var_names=['theta'],
        >>>                            combined=True,
        >>>                            ridgeplot_overlap=3,
        >>>                            colors='white',
        >>>                            figsize=(9, 7))
        >>> axes[0].set_title('Estimated theta for 8 schools model')
    """
    if not isinstance(data, (list, tuple)):
        data = [data]

    if coords is None:
        coords = {}
    datasets = get_coords(
        [convert_to_dataset(datum) for datum in reversed(data)],
        list(reversed(coords)) if isinstance(coords, (list, tuple)) else coords,
    )

    var_names = _var_names(var_names, datasets)

    ncols, width_ratios = 1, [3]

    if ess:
        ncols += 1
        width_ratios.append(1)

    if r_hat:
        ncols += 1
        width_ratios.append(1)

    plot_handler = PlotHandler(
        datasets, var_names=var_names, model_names=model_names, combined=combined, colors=colors
    )

    if figsize is None:
        figsize = (min(12, sum(width_ratios) * 2), plot_handler.fig_height())

    (figsize, _, titlesize, xt_labelsize, auto_linewidth, auto_markersize) = _scale_fig_size(
        figsize, textsize, 1.1, 1
    )

    if linewidth is None:
        linewidth = auto_linewidth

    if markersize is None:
        markersize = auto_markersize

    if ax is None:
        _, axes = plt.subplots(
            nrows=1,
            ncols=ncols,
            figsize=figsize,
            gridspec_kw={"width_ratios": width_ratios},
            sharey=True,
            constrained_layout=True,
        )
    else:
        axes = ax

    axes = np.atleast_1d(axes)
    if kind == "forestplot":
        plot_handler.forestplot(
            credible_interval,
            quartiles,
            xt_labelsize,
            titlesize,
            linewidth,
            markersize,
            axes[0],
            rope,
        )
    elif kind == "ridgeplot":
        plot_handler.ridgeplot(
            ridgeplot_overlap, linewidth, ridgeplot_alpha, ridgeplot_kind, axes[0]
        )
    else:
        raise TypeError(
            "Argument 'kind' must be one of 'forestplot' or "
            "'ridgeplot' (you provided {})".format(kind)
        )

    idx = 1
    if ess:
        plot_handler.plot_neff(axes[idx], xt_labelsize, titlesize, markersize)
        idx += 1

    if r_hat:
        plot_handler.plot_rhat(axes[idx], xt_labelsize, titlesize, markersize)
        idx += 1

    for ax_ in axes:
        if kind == "ridgeplot":
            ax_.grid(False)
        else:
            ax_.grid(False, axis="y")
        # Remove ticklines on y-axes
        ax_.tick_params(axis="y", left=False, right=False)

        for loc, spine in ax_.spines.items():
            if loc in ["left", "right"]:
                spine.set_visible(False)

        if len(plot_handler.data) > 1:
            plot_handler.make_bands(ax_)

    labels, ticks = plot_handler.labels_and_ticks()
    axes[0].set_yticks(ticks)
    axes[0].set_yticklabels(labels)
    all_plotters = list(plot_handler.plotters.values())
    y_max = plot_handler.y_max() - all_plotters[-1].group_offset
    if kind == "ridgeplot":  # space at the top
        y_max += ridgeplot_overlap
    axes[0].set_ylim(-all_plotters[0].group_offset, y_max)

    return axes


class PlotHandler:
    """Class to handle logic from ForestPlot."""

    # pylint: disable=inconsistent-return-statements

    def __init__(self, datasets, var_names, model_names, combined, colors):
        self.data = datasets

        if model_names is None:
            if len(self.data) > 1:
                model_names = ["Model {}".format(idx) for idx, _ in enumerate(self.data)]
            else:
                model_names = [""]
        elif len(model_names) != len(self.data):
            raise ValueError("The number of model names does not match the number of models")

        self.model_names = list(reversed(model_names))  # y-values are upside down

        if var_names is None:
            if len(self.data) > 1:
                self.var_names = list(
                    set().union(*[OrderedDict(datum.data_vars) for datum in self.data])
                )
            else:
                self.var_names = list(
                    reversed(*[OrderedDict(datum.data_vars) for datum in self.data])
                )
        else:
            self.var_names = list(reversed(var_names))  # y-values are upside down

        self.combined = combined

        if colors == "cycle":
            colors = ["C{}".format(idx) for idx, _ in enumerate(self.data)]
        elif isinstance(colors, str):
            colors = [colors for _ in self.data]

        self.colors = list(reversed(colors))  # y-values are upside down

        self.plotters = self.make_plotters()

    def make_plotters(self):
        """Initialize an object for each variable to be plotted."""
        plotters, y = {}, 0
        for var_name in self.var_names:
            plotters[var_name] = VarHandler(
                var_name,
                self.data,
                y,
                model_names=self.model_names,
                combined=self.combined,
                colors=self.colors,
            )
            y = plotters[var_name].y_max()
        return plotters

    def labels_and_ticks(self):
        """Collect labels and ticks from plotters."""
        val = self.plotters.values()

        @conditional_jit(forceobj=True)
        def label_idxs():
            labels, idxs = [], []
            for plotter in val:
                sub_labels, sub_idxs, _, _ = plotter.labels_ticks_and_vals()
                labels.append(sub_labels)
                idxs.append(sub_idxs)
            return np.concatenate(labels), np.concatenate(idxs)

        return label_idxs()

    def display_multiple_ropes(self, rope, ax, y, linewidth, rope_var):
        """Display ROPE when more than one interval is provided."""
        vals = dict(rope[rope_var][0])["rope"]
        ax.plot(
            vals,
            (y + 0.05, y + 0.05),
            lw=linewidth * 2,
            color="C2",
            solid_capstyle="round",
            zorder=0,
            alpha=0.7,
        )
        return ax

    def ridgeplot(self, mult, linewidth, alpha, ridgeplot_kind, ax):
        """Draw ridgeplot for each plotter.

        Parameters
        ----------
        mult : float
            How much to multiply height by. Set this to greater than 1 to have some overlap.
        linewidth : float
            Width of line on border of ridges
        alpha : float
            Transparency of ridges
        kind : string
            By default ("auto") continuous variables are plotted using KDEs and discrete ones using
            histograms. To override this use "hist" to plot histograms and "density" for KDEs
        ax : Axes
            Axes to draw on
        """
        if alpha is None:
            alpha = 1.0
        zorder = 0
        for plotter in self.plotters.values():
            for x, y_min, y_max, color in plotter.ridgeplot(mult, ridgeplot_kind):
                if alpha == 0:
                    border = color
                    facecolor = "None"
                else:
                    border = "k"
                    facecolor = to_rgba(color, alpha)
                if x.dtype.kind == "i":
                    ax.bar(
                        x,
                        y_max - y_min,
                        bottom=y_min,
                        linewidth=linewidth,
                        ec=border,
                        fc=facecolor,
                        zorder=zorder,
                    )
                else:
                    ax.plot(x, y_max, "-", linewidth=linewidth, color=border, zorder=zorder)
                    ax.plot(x, y_min, "-", linewidth=linewidth, color=border, zorder=zorder)
                    ax.fill_between(x, y_min, y_max, alpha=alpha, color=color, zorder=zorder)
                zorder -= 1
        return ax

    def forestplot(
        self, credible_interval, quartiles, xt_labelsize, titlesize, linewidth, markersize, ax, rope
    ):
        """Draw forestplot for each plotter.

        Parameters
        ----------
        credible_interval : float
            How wide each line should be
        quartiles : bool
            Whether to mark quartiles
        xt_textsize : float
            Size of tick text
        titlesize : float
            Size of title text
        linewidth : float
            Width of forestplot line
        markersize : float
            Size of marker in center of forestplot line
        ax : Axes
            Axes to draw on
        """
        # Quantiles to be calculated
        endpoint = 100 * (1 - credible_interval) / 2
        if quartiles:
            qlist = [endpoint, 25, 50, 75, 100 - endpoint]
        else:
            qlist = [endpoint, 50, 100 - endpoint]

        for plotter in self.plotters.values():
            for y, rope_var, values, color in plotter.treeplot(qlist, credible_interval):
                if isinstance(rope, dict):
                    self.display_multiple_ropes(rope, ax, y, linewidth, rope_var)

                mid = len(values) // 2
                param_iter = zip(
                    np.linspace(2 * linewidth, linewidth, mid, endpoint=True)[-1::-1], range(mid)
                )
                for width, j in param_iter:
                    ax.hlines(y, values[j], values[-(j + 1)], linewidth=width, color=color)
                ax.plot(
                    values[mid],
                    y,
                    "o",
                    mfc=ax.get_facecolor(),
                    markersize=markersize * 0.75,
                    color=color,
                )
        ax.tick_params(labelsize=xt_labelsize)
        ax.set_title(
            "{:.1%} Credible Interval".format(credible_interval), fontsize=titlesize, wrap=True
        )
        if rope is None or isinstance(rope, dict):
            return
        elif len(rope) == 2:
            ax.axvspan(rope[0], rope[1], 0, self.y_max(), color="C2", alpha=0.5)
        else:
            raise ValueError(
                "Argument `rope` must be None, a dictionary like"
                '{"var_name": {"rope": (lo, hi)}}, or an '
                "iterable of length 2"
            )
        return ax

    def plot_neff(self, ax, xt_labelsize, titlesize, markersize):
        """Draw effective n for each plotter."""
        for plotter in self.plotters.values():
            for y, ess, color in plotter.ess():
                if ess is not None:
                    ax.plot(
                        ess,
                        y,
                        "o",
                        color=color,
                        clip_on=False,
                        markersize=markersize,
                        markeredgecolor="k",
                    )
        ax.set_xlim(left=0)
        ax.set_title("ess", fontsize=titlesize, wrap=True)
        ax.tick_params(labelsize=xt_labelsize)
        return ax

    def plot_rhat(self, ax, xt_labelsize, titlesize, markersize):
        """Draw r-hat for each plotter."""
        for plotter in self.plotters.values():
            for y, r_hat, color in plotter.r_hat():
                if r_hat is not None:
                    ax.plot(r_hat, y, "o", color=color, markersize=markersize, markeredgecolor="k")
        ax.set_xlim(left=0.9, right=2.1)
        ax.set_xticks([1, 2])
        ax.tick_params(labelsize=xt_labelsize)
        ax.set_title("r_hat", fontsize=titlesize, wrap=True)
        return ax

    def make_bands(self, ax):
        """Draw shaded horizontal bands for each plotter."""
        y_vals, y_prev, is_zero = [0], None, False
        prev_color_index = 0
        for plotter in self.plotters.values():
            for y, *_, color in plotter.iterator():
                if self.colors.index(color) < prev_color_index:
                    if not is_zero and y_prev is not None:
                        y_vals.append((y + y_prev) * 0.5)
                        is_zero = True
                else:
                    is_zero = False
                prev_color_index = self.colors.index(color)
                y_prev = y

        offset = plotter.group_offset  # pylint: disable=undefined-loop-variable

        y_vals.append(y_prev + offset)
        for idx, (y_start, y_stop) in enumerate(pairwise(y_vals)):
            ax.axhspan(y_start, y_stop, color="k", alpha=0.1 * (idx % 2))
        return ax

    def fig_height(self):
        """Figure out the height of this plot."""
        # hand-tuned
        return (
            4
            + len(self.data) * len(self.var_names)
            - 1
            + 0.1 * sum(1 for j in self.plotters.values() for _ in j.iterator())
        )

    def y_max(self):
        """Get maximum y value for the plot."""
        return max(p.y_max() for p in self.plotters.values())


class VarHandler:
    """Handle individual variable logic."""

    def __init__(self, var_name, data, y_start, model_names, combined, colors):
        self.var_name = var_name
        self.data = data
        self.y_start = y_start
        self.model_names = model_names
        self.combined = combined
        self.colors = colors
        self.model_color = dict(zip(self.model_names, self.colors))
        max_chains = max(datum.chain.max().values for datum in data)
        self.chain_offset = len(data) * 0.45 / max(1, max_chains)
        self.var_offset = 1.5 * self.chain_offset
        self.group_offset = 2 * self.var_offset

    def iterator(self):
        """Iterate over models and chains for each variable."""
        if self.combined:
            grouped_data = [[(0, datum)] for datum in self.data]
            skip_dims = {"chain"}
        else:
            grouped_data = [datum.groupby("chain") for datum in self.data]
            skip_dims = set()

        label_dict = OrderedDict()
        for name, grouped_datum in zip(self.model_names, grouped_data):
            for _, sub_data in grouped_datum:
                datum_iter = xarray_var_iter(
                    sub_data,
                    var_names=[self.var_name],
                    skip_dims=skip_dims,
                    reverse_selections=True,
                )
                for _, selection, values in datum_iter:
                    label = make_label(self.var_name, selection, position="beside")
                    if label not in label_dict:
                        label_dict[label] = OrderedDict()
                    if name not in label_dict[label]:
                        label_dict[label][name] = []
                    label_dict[label][name].append(values)

        y = self.y_start
        for label, model_data in label_dict.items():
            for model_name, value_list in model_data.items():
                if model_name:
                    row_label = "{}: {}".format(model_name, label)
                else:
                    row_label = label
                for values in value_list:
                    yield y, row_label, label, values, self.model_color[model_name]
                    y += self.chain_offset
                y += self.var_offset
            y += self.group_offset

    def labels_ticks_and_vals(self):
        """Get labels, ticks, values, and colors for the variable."""
        y_ticks = defaultdict(list)
        for y, label, _, vals, color in self.iterator():
            y_ticks[label].append((y, vals, color))
        labels, ticks, vals, colors = [], [], [], []
        for label, data in y_ticks.items():
            labels.append(label)
            ticks.append(np.mean([j[0] for j in data]))
            vals.append(np.vstack([j[1] for j in data]))
            colors.append(data[0][2])  # the colors are all the same
        return labels, ticks, vals, colors

    def treeplot(self, qlist, credible_interval):
        """Get data for each treeplot for the variable."""
        for y, _, label, values, color in self.iterator():
            ntiles = np.percentile(values.flatten(), qlist)
            ntiles[0], ntiles[-1] = hpd(values.flatten(), credible_interval, multimodal=False)
            yield y, label, ntiles, color

    def ridgeplot(self, mult, ridgeplot_kind):
        """Get data for each ridgeplot for the variable."""
        xvals, yvals, pdfs, colors = [], [], [], []
        for y, *_, values, color in self.iterator():
            yvals.append(y)
            colors.append(color)
            values = values.flatten()
            values = values[np.isfinite(values)]

            if ridgeplot_kind == "auto":
                kind = "hist" if np.all(np.mod(values, 1) == 0) else "density"
            else:
                kind = ridgeplot_kind

            if kind == "hist":
                bins = get_bins(values)
                density, x = histogram(values, bins=bins)
                x = x[:-1]
            elif kind == "density":
                density, lower, upper = _fast_kde(values)
                x = np.linspace(lower, upper, len(density))

            xvals.append(x)
            pdfs.append(density)

        scaling = max(np.max(j) for j in pdfs)
        for y, x, pdf, color in zip(yvals, xvals, pdfs, colors):
            y = y * np.ones_like(x)
            yield x, y, mult * pdf / scaling + y, color

    def ess(self):
        """Get effective n data for the variable."""
        _, y_vals, values, colors = self.labels_ticks_and_vals()
        for y, value, color in zip(y_vals, values, colors):
            yield y, _ess(value), color

    def r_hat(self):
        """Get rhat data for the variable."""
        _, y_vals, values, colors = self.labels_ticks_and_vals()
        for y, value, color in zip(y_vals, values, colors):
            if value.ndim != 2 or value.shape[0] < 2:
                yield y, None, color
            else:
                yield y, _rhat(value), color

    def y_max(self):
        """Get max y value for the variable."""
        end_y = max(y for y, *_ in self.iterator())

        if self.combined:
            end_y += self.group_offset

        return end_y + 2 * self.group_offset<|MERGE_RESOLUTION|>--- conflicted
+++ resolved
@@ -9,12 +9,8 @@
 from ..data import convert_to_dataset
 from ..stats import hpd
 from ..stats.diagnostics import _ess, _rhat
-<<<<<<< HEAD
 from ..stats.stats_utils import histogram
-from .plot_utils import _scale_fig_size, xarray_var_iter, make_label, get_bins
-=======
 from .plot_utils import _scale_fig_size, xarray_var_iter, make_label, get_bins, get_coords
->>>>>>> d2507d77
 from .kdeplot import _fast_kde
 from ..utils import _var_names, conditional_jit
 
