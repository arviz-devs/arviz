"""Plot kde or histograms and values from MCMC samples."""
from itertools import cycle
import warnings
from typing import Callable, List, Optional, Tuple, Any

import matplotlib.pyplot as plt

<<<<<<< HEAD
from .plot_utils import (
    get_plotting_function,
    get_coords,
    xarray_var_iter,
    matplotlib_kwarg_dealiaser,
)
from ..data import convert_to_dataset
=======
from .plot_utils import get_plotting_function, get_coords, xarray_var_iter, KwargSpec
from ..data import convert_to_dataset, InferenceData, CoordSpec
>>>>>>> 0b9140d5
from ..utils import _var_names
from ..rcparams import rcParams


def plot_trace(
    data: InferenceData,
    var_names: Optional[List[str]] = None,
    transform: Optional[Callable] = None,
    coords: Optional[CoordSpec] = None,
    divergences: Optional[str] = "bottom",
    figsize: Optional[Tuple[float, float]] = None,
    rug: bool = False,
    lines: Optional[List[Tuple[str, CoordSpec, Any]]] = None,
    compact: bool = False,
    compact_prop: Optional[Tuple[str, Any]] = None,
    combined: bool = False,
    chain_prop: Optional[Tuple[str, Any]] = None,
    legend: bool = False,
    plot_kwargs: Optional[KwargSpec] = None,
    fill_kwargs: Optional[KwargSpec] = None,
    rug_kwargs: Optional[KwargSpec] = None,
    hist_kwargs: Optional[KwargSpec] = None,
    trace_kwargs: Optional[KwargSpec] = None,
    ax=None,
    backend: Optional[str] = None,
    backend_config: Optional[KwargSpec] = None,
    backend_kwargs: Optional[KwargSpec] = None,
    show: Optional[bool] = None,
):
    """Plot distribution (histogram or kernel density estimates) and sampled values.

    If `divergences` data is available in `sample_stats`, will plot the location of divergences as
    dashed vertical lines.

    Parameters
    ----------
    data : obj
        Any object that can be converted to an az.InferenceData object
        Refer to documentation of az.convert_to_dataset for details
    var_names : str or list of str, optional
        One or more variables to be plotted.
    coords : dict of {str: slice or array_like}, optional
        Coordinates of var_names to be plotted. Passed to `Dataset.sel`
    divergences : {"bottom", "top", None}, optional
        Plot location of divergences on the traceplots.
    transform : callable, optional
        Function to transform data (defaults to None i.e.the identity function)
    figsize : tuple of (float, float), optional
        If None, size is (12, variables * 2)
    rug : bool, optional
        If True adds a rugplot. Defaults to False. Ignored for 2D KDE.
        Only affects continuous variables.
    lines : list of tuple of (str, dict, array_like), optional
        List of (var_name, {'coord': selection}, [line, positions]) to be overplotted as
        vertical lines on the density and horizontal lines on the trace.
    compact : bool, optional
        Plot multidimensional variables in a single plot.
    compact_prop : tuple of (str, array_like), optional
        Tuple containing the property name and the property values to distinguish diferent
        dimensions with compact=True
    combined : bool, optional
        Flag for combining multiple chains into a single line. If False (default), chains will be
        plotted separately.
    chain_prop : tuple of (str, array_like), optional
        Tuple containing the property name and the property values to distinguish diferent chains
    legend : bool, optional
        Add a legend to the figure with the chain color code.
    plot_kwargs, fill_kwargs, rug_kwargs, hist_kwargs : dict, optional
        Extra keyword arguments passed to `arviz.plot_dist`. Only affects continuous variables.
    trace_kwargs : dict, optional
        Extra keyword arguments passed to `plt.plot`
    backend : {"matplotlib", "bokeh"}, optional
        Select plotting backend.
    backend_config : dict, optional
        Currently specifies the bounds to use for bokeh axes. Defaults to value set in rcParams.
    backend_kwargs : dict, optional
        These are kwargs specific to the backend being used. For additional documentation
        check the plotting method of the backend.
    show : bool, optional
        Call backend show function.

    Returns
    -------
    axes : matplotlib axes or bokeh figures


    Examples
    --------
    Plot a subset variables

    .. plot::
        :context: close-figs

        >>> import arviz as az
        >>> data = az.load_arviz_data('non_centered_eight')
        >>> coords = {'school': ['Choate', 'Lawrenceville']}
        >>> az.plot_trace(data, var_names=('theta_t', 'theta'), coords=coords)

    Show all dimensions of multidimensional variables in the same plot

    .. plot::
        :context: close-figs

        >>> az.plot_trace(data, compact=True)

    Combine all chains into one distribution

    .. plot::
        :context: close-figs

        >>> az.plot_trace(data, var_names=('theta_t', 'theta'), coords=coords, combined=True)


    Plot reference lines against distribution and trace

    .. plot::
        :context: close-figs

        >>> lines = (('theta_t',{'school': "Choate"}, [-1]),)
        >>> az.plot_trace(data, var_names=('theta_t', 'theta'), coords=coords, lines=lines)

    """
    if divergences:
        try:
            divergence_data = convert_to_dataset(data, group="sample_stats").diverging
        except (ValueError, AttributeError):  # No sample_stats, or no `.diverging`
            divergences = False

    if coords is None:
        coords = {}

    if divergences:
        divergence_data = get_coords(
            divergence_data, {k: v for k, v in coords.items() if k in ("chain", "draw")}
        )
    else:
        divergence_data = False

    data = get_coords(convert_to_dataset(data, group="posterior"), coords)

    if transform is not None:
        data = transform(data)

    var_names = _var_names(var_names, data)

    if lines is None:
        lines = ()

    num_chain_props = len(data.chain) + 1 if combined else len(data.chain)
    if not compact:
        if backend == "bokeh":
            chain_prop = (
                ("line_color", plt.rcParams["axes.prop_cycle"].by_key()["color"])
                if chain_prop is None
                else chain_prop
            )
        else:
            chain_prop = "color" if chain_prop is None else chain_prop
    else:
        chain_prop = (
            (
                "line_dash" if backend == "bokeh" else "linestyle",
                ("solid", "dotted", "dashed", "dashdot"),
            )
            if chain_prop is None
            else chain_prop
        )
        if backend == "bokeh":
            compact_prop = (
                ("line_color", plt.rcParams["axes.prop_cycle"].by_key()["color"])
                if compact_prop is None
                else compact_prop
            )
        else:
            compact_prop = "color" if compact_prop is None else compact_prop

    # TODO: matplotlib is always required by arviz. Can we get rid of it?
    # TODO: kind of related: move mpl specific code to backend and
    # define prop_cycle instead of only colors
    if isinstance(chain_prop, str):
        chain_prop = (chain_prop, plt.rcParams["axes.prop_cycle"].by_key()[chain_prop])
    chain_prop = (
        chain_prop[0],
        [prop for _, prop in zip(range(num_chain_props), cycle(chain_prop[1]))],
    )

    if isinstance(compact_prop, str):
        compact_prop = (compact_prop, plt.rcParams["axes.prop_cycle"].by_key()[compact_prop])

    if compact:
        skip_dims = set(data.dims) - {"chain", "draw"}
    else:
        skip_dims = set()

    plotters = list(xarray_var_iter(data, var_names=var_names, combined=True, skip_dims=skip_dims))
    max_plots = rcParams["plot.max_subplots"]
    max_plots = len(plotters) if max_plots is None else max_plots
    if len(plotters) > max_plots:
        warnings.warn(
            "rcParams['plot.max_subplots'] ({max_plots}) is smaller than the number "
            "of variables to plot ({len_plotters}), generating only {max_plots} "
            "plots".format(max_plots=max_plots, len_plotters=len(plotters)),
            UserWarning,
        )
        plotters = plotters[:max_plots]

    if figsize is None:
        figsize = (12, len(plotters) * 2)

    trace_kwargs = matplotlib_kwarg_dealiaser(trace_kwargs, "plot")
    trace_kwargs.setdefault("alpha", 0.35)

    if hist_kwargs is None:
        hist_kwargs = {}
    hist_kwargs.setdefault("alpha", 0.35)

    if plot_kwargs is None:
        plot_kwargs = {}
    if fill_kwargs is None:
        fill_kwargs = {}
    if rug_kwargs is None:
        rug_kwargs = {}

    # TODO: Check if this can be further simplified
    trace_plot_args = dict(
        # User Kwargs
        data=data,
        var_names=var_names,
        # coords = coords,
        divergences=divergences,
        figsize=figsize,
        rug=rug,
        lines=lines,
        plot_kwargs=plot_kwargs,
        fill_kwargs=fill_kwargs,
        rug_kwargs=rug_kwargs,
        hist_kwargs=hist_kwargs,
        trace_kwargs=trace_kwargs,
        compact_prop=compact_prop,
        combined=combined,
        chain_prop=chain_prop,
        legend=legend,
        # Generated kwargs
        divergence_data=divergence_data,
        # skip_dims=skip_dims,
        plotters=plotters,
        axes=ax,
        backend_kwargs=backend_kwargs,
        show=show,
    )

    if backend is None:
        backend = rcParams["plot.backend"]
    backend = backend.lower()

    if backend == "bokeh":
        trace_plot_args.update(backend_config=backend_config)
        trace_plot_args.pop("compact_prop")

    plot = get_plotting_function("plot_trace", "traceplot", backend)
    axes = plot(**trace_plot_args)

    return axes<|MERGE_RESOLUTION|>--- conflicted
+++ resolved
@@ -5,7 +5,6 @@
 
 import matplotlib.pyplot as plt
 
-<<<<<<< HEAD
 from .plot_utils import (
     get_plotting_function,
     get_coords,
@@ -13,10 +12,8 @@
     matplotlib_kwarg_dealiaser,
 )
 from ..data import convert_to_dataset
-=======
 from .plot_utils import get_plotting_function, get_coords, xarray_var_iter, KwargSpec
 from ..data import convert_to_dataset, InferenceData, CoordSpec
->>>>>>> 0b9140d5
 from ..utils import _var_names
 from ..rcparams import rcParams
 
