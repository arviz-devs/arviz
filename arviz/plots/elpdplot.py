"""Plot pointwise elpd estimations of inference data."""
from copy import deepcopy
import numpy as np

from ..data import convert_to_inference_data
from ..rcparams import rcParams
from ..stats import ELPDData, loo, waic
from ..utils import get_coords, Calculate_ICS
from .plot_utils import format_coords_as_labels, get_plotting_function


def plot_elpd(
    compare_dict,
    color="C0",
    xlabels=False,
    figsize=None,
    textsize=None,
    coords=None,
    legend=False,
    threshold=None,
    ax=None,
    ic=None,
    scale=None,
    plot_kwargs=None,
    backend=None,
    backend_kwargs=None,
    show=None,
):
    """
    Plot pointwise elpd differences between two or more models.

    Parameters
    ----------
    compare_dict : mapping, str -> ELPDData or InferenceData
        A dictionary mapping the model name to the object containing inference data or the result
<<<<<<< HEAD
        of `loo`/`waic` functions.
        Refer to az.convert_to_inference_data for details on possible dict items for inference data
=======
        of :func:`arviz.loo` or :func:`arviz.waic` functions.
        Refer to :func:`arviz.convert_to_inference_data` for details on possible dict items.
>>>>>>> 6cc9f5e2
    color : str or array_like, optional
        Colors of the scatter plot. If color is a str all dots will have the same color.
        If it is the size of the observations, each dot will have the specified color.
        Otherwise, it will be interpreted as a list of the dims to be used for the color code.
    xlabels : bool, optional
        Use coords as xticklabels. Defaults to False.
    figsize : figure size tuple, optional
        If None, size is (8 + numvars, 8 + numvars).
    textsize: int, optional
        Text size for labels. If None it will be autoscaled based on ``figsize``.
    coords : mapping, optional
        Coordinates of points to plot. **All** values are used for computation, but only a
        subset can be plotted for convenience.
    legend : bool, optional
        Include a legend to the plot. Only taken into account when color argument is a dim name.
    threshold : float
        If some elpd difference is larger than ``threshold * elpd.std()``, show its label. If
        `None`, no observations will be highlighted.
    ic : str, optional
        Information Criterion ("loo" for PSIS-LOO, "waic" for WAIC) used to compare models.
        Defaults to ``rcParams["stats.information_criterion"]``.
        Only taken into account when input is :class:`arviz.InferenceData`.
    scale : str, optional
        Scale argument passed to :func:`arviz.loo` or :func:`arviz.waic`, see their docs for
        details. Only taken into account when input is :class:`arviz.InferenceData`.
    plot_kwargs : dicts, optional
        Additional keywords passed to :meth:`matplotlib.axes.Axes.scatter`.
    ax: axes, optional
        :class:`matplotlib.axes.Axes` or :class:`bokeh.plotting.Figure`.
    backend: str, optional
        Select plotting backend {"matplotlib", "bokeh"}. Defaults to "matplotlib".
    backend_kwargs: bool, optional
        These are kwargs specific to the backend being used, passed to
        :func:`matplotlib.pyplot.subplots` or
        :func:`bokeh.plotting.figure`.
    show : bool, optional
        Call backend show function.

    Returns
    -------
    axes : matplotlib axes or bokeh figures

    See Also
    --------
    plot_compare : Summary plot for model comparison.

    Examples
    --------
    Compare pointwise PSIS-LOO for centered and non centered models of the 8-schools problem
    using matplotlib.

    .. plot::
        :context: close-figs

        >>> import arviz as az
        >>> idata1 = az.load_arviz_data("centered_eight")
        >>> idata2 = az.load_arviz_data("non_centered_eight")
        >>> az.plot_elpd(
        >>>     {"centered model": idata1, "non centered model": idata2},
        >>>     xlabels=True
        >>> )

    .. bokeh-plot::
        :source-position: above

        import arviz as az
        idata1 = az.load_arviz_data("centered_eight")
        idata2 = az.load_arviz_data("non_centered_eight")
        az.plot_elpd(
            {"centered model": idata1, "non centered model": idata2},
            backend="bokeh"
        )

    """

    (compare_dict, scale, ic, ics) = Calculate_ICS(compare_dict, scale, ic)

    ic = ics[0]
    scales = [elpd_data[f"{ic}_scale"] for elpd_data in compare_dict.values()]
    if not all(x == scales[0] for x in scales):
        raise SyntaxError(
            "All Information Criteria must be on the same scale, but {} are present".format(
                set(scales)
            )
        )
    if backend is None:
        backend = rcParams["plot.backend"]
    backend = backend.lower()

    numvars = len(compare_dict)
    models = list(compare_dict.keys())

    if coords is None:
        coords = {}

    pointwise_data = [get_coords(compare_dict[model][f"{ic}_i"], coords) for model in models]
    xdata = np.arange(pointwise_data[0].size)
    coord_labels = format_coords_as_labels(pointwise_data[0]) if xlabels else None

    if numvars < 2:
        raise Exception("Number of models to compare must be 2 or greater.")

    elpd_plot_kwargs = dict(
        ax=ax,
        models=models,
        pointwise_data=pointwise_data,
        numvars=numvars,
        figsize=figsize,
        textsize=textsize,
        plot_kwargs=plot_kwargs,
        xlabels=xlabels,
        coord_labels=coord_labels,
        xdata=xdata,
        threshold=threshold,
        legend=legend,
        color=color,
        backend_kwargs=backend_kwargs,
        show=show,
    )

    # TODO: Add backend kwargs
    plot = get_plotting_function("plot_elpd", "elpdplot", backend)
    ax = plot(**elpd_plot_kwargs)
    return ax
   <|MERGE_RESOLUTION|>--- conflicted
+++ resolved
@@ -1,11 +1,9 @@
 """Plot pointwise elpd estimations of inference data."""
-from copy import deepcopy
 import numpy as np
 
-from ..data import convert_to_inference_data
 from ..rcparams import rcParams
-from ..stats import ELPDData, loo, waic
-from ..utils import get_coords, Calculate_ICS
+from ..stats import _calculate_ics
+from ..utils import get_coords
 from .plot_utils import format_coords_as_labels, get_plotting_function
 
 
@@ -21,6 +19,7 @@
     ax=None,
     ic=None,
     scale=None,
+    var_name=None,
     plot_kwargs=None,
     backend=None,
     backend_kwargs=None,
@@ -31,15 +30,10 @@
 
     Parameters
     ----------
-    compare_dict : mapping, str -> ELPDData or InferenceData
+    compare_dict : mapping of {str : ELPDData or InferenceData}
         A dictionary mapping the model name to the object containing inference data or the result
-<<<<<<< HEAD
-        of `loo`/`waic` functions.
-        Refer to az.convert_to_inference_data for details on possible dict items for inference data
-=======
         of :func:`arviz.loo` or :func:`arviz.waic` functions.
         Refer to :func:`arviz.convert_to_inference_data` for details on possible dict items.
->>>>>>> 6cc9f5e2
     color : str or array_like, optional
         Colors of the scatter plot. If color is a str all dots will have the same color.
         If it is the size of the observations, each dot will have the specified color.
@@ -64,7 +58,12 @@
         Only taken into account when input is :class:`arviz.InferenceData`.
     scale : str, optional
         Scale argument passed to :func:`arviz.loo` or :func:`arviz.waic`, see their docs for
-        details. Only taken into account when input is :class:`arviz.InferenceData`.
+        details. Only taken into account when values in ``compare_dict`` are
+        :class:`arviz.InferenceData`.
+    var_name : str, optional
+        Argument passed to to :func:`arviz.loo` or :func:`arviz.waic`, see their docs for
+        details. Only taken into account when values in ``compare_dict`` are
+        :class:`arviz.InferenceData`.
     plot_kwargs : dicts, optional
         Additional keywords passed to :meth:`matplotlib.axes.Axes.scatter`.
     ax: axes, optional
@@ -114,17 +113,11 @@
         )
 
     """
+    try:
+        (compare_dict, _, ic) = _calculate_ics(compare_dict, scale=scale, ic=ic, var_name=var_name)
+    except Exception as e:
+        raise e.__class__("Encountered error in ic computation of compare.") from e
 
-    (compare_dict, scale, ic, ics) = Calculate_ICS(compare_dict, scale, ic)
-
-    ic = ics[0]
-    scales = [elpd_data[f"{ic}_scale"] for elpd_data in compare_dict.values()]
-    if not all(x == scales[0] for x in scales):
-        raise SyntaxError(
-            "All Information Criteria must be on the same scale, but {} are present".format(
-                set(scales)
-            )
-        )
     if backend is None:
         backend = rcParams["plot.backend"]
     backend = backend.lower()
@@ -160,8 +153,6 @@
         show=show,
     )
 
-    # TODO: Add backend kwargs
     plot = get_plotting_function("plot_elpd", "elpdplot", backend)
     ax = plot(**elpd_plot_kwargs)
-    return ax
-   +    return ax