--- conflicted
+++ resolved
@@ -54,11 +54,9 @@
 - export MKL_THREADING_LAYER=GNU
 
 script:
-<<<<<<< HEAD
   - if [[ $TRAVIS_PYTHON_VERSION == 3.6 ]]; then . ./scripts/lint.sh ; fi
   - pytest -v arviz/tests/ --cov=arviz/
   - travis-sphinx build --source=doc --verbose
-=======
 
   # Tests command is default in dockerfile cmd
   - if [[ $NAME == UNIT ]]; then docker run  --mount type=bind,source="$(pwd)",target=/opt/arviz --name arviz_test arviz:latest /bin/bash -c \
@@ -73,7 +71,6 @@
   - if [[ $NAME == SPHINX ]]; then docker run  --mount type=bind,source="$(pwd)",target=/opt/arviz --name arviz_sphinx arviz:latest /bin/bash -c \
                                               "source /root/.bashrc  && travis-sphinx build --nowarn --source=doc";
     fi
->>>>>>> d910ae5b
 
 after_success:
   - echo $(pwd)
