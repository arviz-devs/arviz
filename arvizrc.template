#### ArviZ rcParams template ####
### DATA  ###
# rcParams related with data loading related functions
data.http_protocol           : https # protocol for remote dataset load,
                                     # must be either http or https
data.index_origin            : 0     # index origin, must be either 0 or 1
data.load                    : lazy  # Sets the default data loading mode.
                                     # "lazy" stands for xarray lazy loading,
                                     # "eager" loads all datasets into memory

### PLOT  ###
# rcParams related with plotting functions
plot.backend                 : matplotlib  # One of bokeh, matplotlib

<<<<<<< HEAD
=======
plot.bokeh.bounds_x_range    : auto        # either auto, None or tuple of size 2
plot.bokeh.bounds_y_range    : auto        # either auto, None or tuple of size 2
plot.bokeh.tools             : pan,box_zoom,wheel_zoom,box_select,lasso_select,undo,redo,reset,save,hover
plot.bokeh.output_backend    : webgl       # one of canvas, svg, webgl
>>>>>>> 0191c061
plot.bokeh.figure.dpi        : 60          # dots (pixels) per inch
plot.bokeh.figure.height     : 500         # num of pixels
plot.bokeh.figure.width      : 500         # num of pixels
plot.bokeh.marker            : Cross       # specify the marker type used to plot
plot.bokeh.output_backend    : webgl       # one of canvas, svg, webgl
plot.bokeh.show              : true        # call bokeh.plotting.show for figure or grid of figures. One of "true", "false"
plot.bokeh.tools             : pan,box_zoom,wheel_zoom,box_select,lasso_select,undo,redo,reset,save,hover

plot.matplotlib.constrained_layout : true  # One of "true" or "false"
plot.matplotlib.show         : false       # call plt.show. One of "true", "false"

plot.max_subplots            : 40          # Maximum number of subplots.
plot.point_estimate          : mean        # One of mean, median, mode or None

### STATS ###
# rcParams related with statistical and diagnostic functions
stats.credible_interval      : 0.94
stats.information_criterion  : waic       # One of loo, waic
stats.ic_scale               : deviance   # One of deviance, log, negative_log<|MERGE_RESOLUTION|>--- conflicted
+++ resolved
@@ -12,13 +12,10 @@
 # rcParams related with plotting functions
 plot.backend                 : matplotlib  # One of bokeh, matplotlib
 
-<<<<<<< HEAD
-=======
 plot.bokeh.bounds_x_range    : auto        # either auto, None or tuple of size 2
 plot.bokeh.bounds_y_range    : auto        # either auto, None or tuple of size 2
 plot.bokeh.tools             : pan,box_zoom,wheel_zoom,box_select,lasso_select,undo,redo,reset,save,hover
 plot.bokeh.output_backend    : webgl       # one of canvas, svg, webgl
->>>>>>> 0191c061
 plot.bokeh.figure.dpi        : 60          # dots (pixels) per inch
 plot.bokeh.figure.height     : 500         # num of pixels
 plot.bokeh.figure.width      : 500         # num of pixels
