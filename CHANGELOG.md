# Change Log

## v0.x.x Unreleased

### New features
<<<<<<< HEAD
* loo-pit plot. The kde is computed over the data interval (this could be shorter than [0, 1]). The hdi is computed analitically (#1215)
* plot_bpv. A new plot intented to plot Bayesian p-values (#1222)
=======
* loo-pit plot. The kde is computed over the data interval (this could be shorter than [0, 1]). The HDI is computed analitically (#1215)
* Added `html_repr` of InferenceData objects for jupyter notebooks. (#1217)
* Added support for PyJAGS via the function `from_pyjags`. (#1219 and #1245)
* `from_pymc3` can now retrieve `coords` and `dims` from model context (#1228, #1240 and #1249)
* `plot_trace` now supports multiple aesthetics to identify chain and variable
  shape and support matplotlib aliases (#1253)
* `plot_hdi` can now take already computed HDI values (#1241)
>>>>>>> e5e4eab1

### Maintenance and fixes
* Include data from `MultiObservedRV` to `observed_data` when using
  `from_pymc3` (#1098)
* Added a note on `plot_pair` when trying to use `plot_kde` on `InferenceData`
  objects. (#1218)
* Added `log_likelihood` argument to `from_pyro` and a warning if log likelihood cannot be obtained (#1227)
* Skip tests on matplotlib animations if ffmpeg is not installed (#1227)
* Fix hpd bug where arguments were being ignored (#1236)
* Remove false positive warning in `plot_hdi` and fixed matplotlib axes generation (#1241)
* Change the default `zorder` of scatter points from `0` to `0.6` in `plot_pair` (#1246)
* Update `get_bins` for numpy 1.19 compatibility (#1256)
* Fixes to `rug`, `divergences` arguments in `plot_trace` (#1253)

### Deprecation
* Using `from_pymc3` without a model context available now raises a
  `FutureWarning` and will be deprecated in a future version (#1227)
* In `plot_trace`, `chain_prop` and `compact_prop` as tuples will now raise a
  `FutureWarning` (#1253)
* `hdi` with 2d data raises a FutureWarning (#1241)

### Documentation
* A section has been added to the documentation at InferenceDataCookbook.ipynb illustrating the use of ArviZ in conjunction with PyJAGS. (#1219 and #1245)
* Fixed inconsistent capitalization in `plot_hdi` docstring (#1221)
* Fixed and extended `InferenceData.map` docs (#1255)

## v0.8.3 (2020 May 28)
### Maintenance and fixes
* Restructured internals of `from_pymc3` to handle old pymc3 releases and
  sliced traces and to provide useful warnings (#1211)


## v0.8.2 (2020 May 25)
### Maintenance and fixes
* Fixed bug in `from_pymc3` for sliced `pymc3.MultiTrace` input (#1209)

## v0.8.1 (2020 May 24)

### Maintenance and fixes
* Fixed bug in `from_pymc3` when used with PyMC3<3.9 (#1203)
* Fixed enforcement of rcParam `plot.max_subplots` in `plot_trace` and
  `plot_pair` (#1205)
* Removed extra subplot row and column in in `plot_pair` with `marginal=True` (#1205)
* Added latest PyMC3 release to CI in addition to using GitHub master (#1207)

### Documentation
* Use `dev` as version indicator in online documentation (#1204)

## v0.8.0 (2020 May 23)

### New features
* Stats and plotting functions that provide `var_names` arg can now filter parameters based on partial naming (`filter="like"`) or regular expressions (`filter="regex"`) (see [#1154](https://github.com/arviz-devs/arviz/pull/1154)).
* Add `true_values` argument for `plot_pair`. It allows for a scatter plot showing the true values of the variables #1140
* Allow xarray.Dataarray input for plots.(#1120)
* Revamped the `hpd` function to make it work with mutidimensional arrays, InferenceData and xarray objects (#1117)
* Skip test for optional/extra dependencies when not installed (#1113)
* Add option to display rank plots instead of trace (#1134)
* Add out-of-sample groups (`predictions` and `predictions_constant_data`) to `from_dict` (#1125)
* Add out-of-sample groups (`predictions` and `predictions_constant_data`) and `constant_data` group to pyro and numpyro translation (#1090, #1125)
* Add `num_chains` and `pred_dims` arguments to from_pyro and from_numpyro (#1090, #1125)
* Integrate jointplot into pairplot, add point-estimate and overlay of plot kinds (#1079)
* New grayscale style. This also add two new cmaps `cet_grey_r` and `cet_grey_r`. These are perceptually uniform gray scale cmaps from colorcet (linear_grey_10_95_c0) (#1164)
* Add warmup groups to InferenceData objects, initial support for PyStan (#1126) and PyMC3 (#1171)
* `hdi_prob` will not plot hdi if argument `hide` is passed. Previously `credible_interval` would omit HPD if `None` was passed  (#1176)
* Add `stats.ic_pointwise` rcParam (#1173)
* Add `var_name` argument to information criterion calculation: `compare`,
  `loo` and `waic` (#1173)

### Maintenance and fixes
* Fixed `plot_pair` functionality for two variables with bokeh backend (#1179)
* Changed `diagonal` argument for `marginals` and fixed `point_estimate_marker_kwargs` in `plot_pair` (#1167)
* Fixed behaviour of `credible_interval=None` in `plot_posterior` (#1115)
* Fixed hist kind of `plot_dist` with multidimensional input (#1115)
* Fixed `TypeError` in `transform` argument of `plot_density` and `plot_forest` when `InferenceData` is a list or tuple (#1121)
* Fixed overlaid pairplots issue (#1135)
* Update Docker building steps (#1127)
* Updated benchmarks and moved to asv_benchmarks/benchmarks (#1142)
* Moved `_fast_kde`, `_fast_kde_2d`, `get_bins` and `_sturges_formula` to `numeric_utils` and `get_coords` to `utils` (#1142)
* Rank plot: rename `axes` argument to `ax` (#1144)
* Added a warning specifying log scale is now the default in compare/loo/waic functions ([#1150](https://github.com/arviz-devs/arviz/pull/1150)).
* Fixed bug in `plot_posterior` with rcParam "plot.matplotlib.show" = True (#1151)
* Set `fill_last` argument of `plot_kde` to False by default (#1158)
* plot_ppc animation: improve docs and error handling (#1162)
* Fix import error when wrapped function docstring is empty (#1192)
* Fix passing axes to plot_density with several datasets ([#1198](https://github.com/arviz-devs/arviz/pull/1198))

### Deprecation
* `hpd` function deprecated in favor of `hdi`. `credible_interval` argument replaced by `hdi_prob`throughout with exception of `plot_loo_pit` (#1176)
* `plot_hpd` function deprecated in favor of `plot_hdi`. (#1190)

### Documentation
* Add classifier to `setup.py` including Matplotlib framework (#1133)
* Image thumbs generation updated to be Bokeh 2 compatible (#1116)
* Add new examples for `plot_pair` (#1110)
* Add examples for `psislw` and `r2_score` (#1129)
* Add more examples on 2D kde customization (#1158)
* Make docs compatible with sphinx3 and configure `intersphinx` for better
  references (#1184)
* Extend the developer guide and add it to the website (#1184)

## v0.7.0 (2020 Mar 2)

### New features
* Add out-of-sample predictions (`predictions` and  `predictions_constant_data` groups) to pymc3, pystan, cmdstan and cmdstanpy translations (#983, #1032 and #1064)
* Started adding pointwise log likelihood storage support (#794, #1044 and #1064)
* Add out-of-sample predictions (`predictions` and  `predictions_constant_data` groups) to pymc3 and pystan translations (#983 and #1032)
* Started adding pointwise log likelihood storage support (#794, #1044)
* Violinplot: rug-plot option (#997)
* Integrated rcParams `plot.point_estimate` (#994), `stats.ic_scale` (#993) and `stats.credible_interval` (#1017)
* Added `group` argument to `plot_ppc` (#1008), `plot_pair` (#1009) and `plot_joint` (#1012)
* Added `transform` argument to `plot_trace`, `plot_forest`, `plot_pair`, `plot_posterior`, `plot_rank`, `plot_parallel`,  `plot_violin`,`plot_density`, `plot_joint` (#1036)
* Add `skipna` argument to `hpd` and `summary` (#1035)
* Added `transform` argument to `plot_trace`, `plot_forest`, `plot_pair`, `plot_posterior`, `plot_rank`, `plot_parallel`,  `plot_violin`,`plot_density`, `plot_joint` (#1036)
* Add `marker` functionality to `bokeh_plot_elpd` (#1040)
* Add `ridgeplot_quantiles` argument to `plot_forest` (#1047)
* Added the functionality [interactive legends](https://docs.bokeh.org/en/1.4.0/docs/user_guide/interaction/legends.html) for bokeh plots of `densityplot`, `energyplot`
  and `essplot` (#1024)
* New defaults for cross validation: `loo` (old: waic) and `log` -scale (old: `deviance` -scale) (#1067)
* **Experimental Feature**: Added `arviz.wrappers` module to allow ArviZ to refit the models if necessary (#771)
* **Experimental Feature**: Added `reloo` function to ArviZ (#771)
* Added new helper function `matplotlib_kwarg_dealiaser` (#1073)
* ArviZ version to InferenceData attributes. (#1086)
* Add `log_likelihood` argument to `from_pymc3` (#1082)
* Integrated rcParams for `plot.bokeh.layout` and `plot.backend`. (#1089)
* Add automatic legends in `plot_trace` with compact=True (matplotlib only) (#1070)
* Updated hover information for `plot_pair` with bokeh backend (#1074)


### Maintenance and fixes
* Fixed bug in density and posterior plot bin computation (#1049)
* Fixed bug in density plot ax argument (#1049)
* Fixed bug in extracting prior samples for cmdstanpy (#979)
* Fix erroneous warning in traceplot (#989)
* Correct bfmi denominator (#991)
* Removed parallel from jit full (#996)
* Rename flat_inference_data_to_dict (#1003)
* Violinplot: fix histogram (#997)
* Convert all instances of SyntaxWarning to UserWarning (#1016)
* Fix `point_estimate` in `plot_posterior` (#1038)
* Fix interpolation `hpd_plot` (#1039)
* Fix `io_pymc3.py` to handle models with `potentials` (#1043)
* Fix several inconsistencies between schema and `from_pymc3` implementation
  in groups `prior`, `prior_predictive` and `observed_data` (#1045)
* Stabilize covariance matrix for `plot_kde_2d` (#1075)
* Removed extra dim in `prior` data in `from_pyro` (#1071)
* Moved CI and docs (build & deploy) to Azure Pipelines and started using codecov (#1080)
* Fixed bug in densityplot when variables differ between models (#1096)

### Deprecation
* `from_pymc3` now requires PyMC3>=3.8

### Documentation
* Updated `InferenceData` schema specification (`log_likelihood`,
  `predictions` and `predictions_constant_data` groups)
* Clarify the usage of `plot_joint` (#1001)
* Added the API link of function to examples (#1013)
* Updated PyStan_schema_example to include example of out-of-sample prediction (#1032)
* Added example for `concat` method (#1037)


## v0.6.1 (2019 Dec 28)

### New features
* Update for pair_plot divergences can be selected
* Default tools follow global (ArviZ) defaults
* Add interactive legend for a plot, if only two variables are used in pairplot

### Maintenance and fixes
* Change `packaging` import from absolute to relative format, explicitly importing `version` function


## v0.6.0 (2019 Dec 24)

### New features

* Initial bokeh support.
* ArviZ.jl a Julia interface to ArviZ (@sethaxen )

### Maintenance and fixes

* Fully support `numpyro` (@fehiepsi )
* log_likelihood and observed data from pyro
* improve rcparams
* fix `az.concat` functionality (@anzelpwj )

### Documentation
* distplot docstring plotting example (@jscarbor )

## v0.5.1 (2019 Sep 16)

### Maintenance and fixes
* Comment dev requirements in setup.py


## v0.5.0 (2019 Sep 15)

## New features
* Add from_numpyro Integration (#811)
* Numba Google Summer of Code additions (https://ban-zee.github.io/jekyll/update/2019/08/19/Submission.html)
* Model checking, Inference Data, and Convergence assessments (https://github.com/OriolAbril/gsoc2019/blob/master/final_work_submission.md)


## v0.4.1 (2019 Jun 9)

### New features
* Reorder stats columns (#695)
* Plot Forest reports ess and rhat by default(#685)
* Add pointwise elpd (#678)

### Maintenance and fixes
* Fix io_pymc3 bug (#693)
* Fix io_pymc3 warning (#686)
* Fix 0 size bug with pystan (#677)


## v0.4.0 (2019 May 20)

### New features
* Add plot_dist (#592)
* New rhat and ess (#623)
* Add plot_hpd (#611)
* Add plot_rank (#625)

### Deprecation
* Remove load_data and save_data (#625)


## v0.3.3 (2019 Feb 23)

### New features
* Plot ppc supports multiple chains (#526)
* Plot titles now wrap (#441)
* plot_density uses a grid (#379)
* emcee reader support (#550)
* Animations in plot_ppc (#546)
* Optional dictionary for stat_funcs in summary (#583)
* Can exclude variables in selections with negated variable names (#574)

### Maintenance and fixes
* Order maintained with xarray_var_iter (#557)
* Testing very improved (multiple)
* Fix nan handling in effective sample size (#573)
* Fix kde scaling (#582)
* xticks for discrete variables (#586)
* Empty InferenceData saves consistent with netcdf (#577)
* Removes numpy pinning (#594)

### Documentation
* JOSS and Zenodo badges (#537)
* Gitter badge (#548)
* Docs for combining InferenceData (#590)

## v0.3.2 (2019 Jan 15)

### New features

* Support PyStan3 ([#464](https://github.com/arviz-devs/arviz/pull/464))
* Add some more information to the inference data of tfp ([#447](https://github.com/arviz-devs/arviz/pull/447))
* Use Split R-hat ([#477](https://github.com/arviz-devs/arviz/pull/477))
* Normalize from_xyz functions ([#490](https://github.com/arviz-devs/arviz/pull/490))
* KDE: Display quantiles ([#479](https://github.com/arviz-devs/arviz/pull/479))
* Add multiple rope support to `plot_forest` ([#448](https://github.com/arviz-devs/arviz/pull/448))
* Numba jit compilation to speed up some methods ([#515](https://github.com/arviz-devs/arviz/pull/515))
* Add `from_dict` for easier creation of az.InferenceData objects  ([#524](https://github.com/arviz-devs/arviz/pull/524))
* Add stable logsumexp ([#522](https://github.com/arviz-devs/arviz/pull/522))


### Maintenance and fixes

* Fix for `from_pyro` with multiple chains ([#463](https://github.com/arviz-devs/arviz/pull/463))
* Check `__version__` for attr ([#466](https://github.com/arviz-devs/arviz/pull/466))
* And exception to plot compare ([#461](https://github.com/arviz-devs/arviz/pull/461))
* Add Docker Testing to travisCI ([#473](https://github.com/arviz-devs/arviz/pull/473))
* fix jointplot warning ([#478](https://github.com/arviz-devs/arviz/pull/478))
* Fix tensorflow import bug ([#489](https://github.com/arviz-devs/arviz/pull/489))
* Rename N_effective to S_effective ([#505](https://github.com/arviz-devs/arviz/pull/505))


### Documentation

* Add docs to plot compare ([#461](https://github.com/arviz-devs/arviz/pull/461))
* Add InferenceData tutorial in header ([#502](https://github.com/arviz-devs/arviz/pull/502))
* Added figure to InferenceData tutorial ([#510](https://github.com/arviz-devs/arviz/pull/510))


## v0.3.1 (2018 Dec 18)

### Maintenance and fixes
* Fix installation problem with release 0.3.0

## v0.3.0 (2018 Dec 14)

* First Beta Release<|MERGE_RESOLUTION|>--- conflicted
+++ resolved
@@ -3,10 +3,6 @@
 ## v0.x.x Unreleased
 
 ### New features
-<<<<<<< HEAD
-* loo-pit plot. The kde is computed over the data interval (this could be shorter than [0, 1]). The hdi is computed analitically (#1215)
-* plot_bpv. A new plot intented to plot Bayesian p-values (#1222)
-=======
 * loo-pit plot. The kde is computed over the data interval (this could be shorter than [0, 1]). The HDI is computed analitically (#1215)
 * Added `html_repr` of InferenceData objects for jupyter notebooks. (#1217)
 * Added support for PyJAGS via the function `from_pyjags`. (#1219 and #1245)
@@ -14,7 +10,7 @@
 * `plot_trace` now supports multiple aesthetics to identify chain and variable
   shape and support matplotlib aliases (#1253)
 * `plot_hdi` can now take already computed HDI values (#1241)
->>>>>>> e5e4eab1
+* `plot_bpv`. A new plot intented to plot Bayesian p-values (#1222)
 
 ### Maintenance and fixes
 * Include data from `MultiObservedRV` to `observed_data` when using
