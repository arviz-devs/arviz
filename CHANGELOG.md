--- conflicted
+++ resolved
@@ -14,11 +14,8 @@
 ### Deprecation
 
 ### Documentation
-<<<<<<< HEAD
-A section has been added to the documentation at InferenceDataCookbook.ipynb illustrating the use of ArviZ in conjunction with PyJAGS.
-=======
+* A section has been added to the documentation at InferenceDataCookbook.ipynb illustrating the use of ArviZ in conjunction with PyJAGS.
 * Fixed inconsistent capitalization in `plot_hdi` docstring (#1221)
->>>>>>> 09af86e8
 
 ## v0.8.3 (2020 May 28)
 ### Maintenance and fixes
