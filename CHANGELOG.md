# Change Log

## v0.x.x Unreleased

### New features
* loo-pit plot. The kde is computed over the data interval (this could be shorter than [0, 1]). The HDI is computed analitically (#1215)
* Added `html_repr` of InferenceData objects for jupyter notebooks. (#1217)
<<<<<<< HEAD
* Added support for PyJAGS via the function `from_pyjags`. (#1219 and #1245)
* `from_pymc3` can now retrieve `coords` and `dims` from model context (#1228
  and #1240)
=======
* Added support for PyJAGS via the function `from_pyjags` in the module arviz.data.io_pyjags. (#1219)
* `from_pymc3` can now retrieve `coords` and `dims` from model context (#1228, #1240 and #1249)
>>>>>>> f2c954e4

### Maintenance and fixes
* Include data from `MultiObservedRV` to `observed_data` when using
  `from_pymc3` (#1098)
* Added a note on `plot_pair` when trying to use `plot_kde` on `InferenceData`
  objects. (#1218)
* Added `log_likelihood` argument to `from_pyro` and a warning if log likelihood cannot be obtained (#1227)
* Skip tests on matplotlib animations if ffmpeg is not installed (#1227)
* Fix hpd bug where arguments were being ignored (#1236)
* Change the default `zorder` of scatter points from `0` to `0.6` in `plot_pair` (#1246)

### Deprecation
* Using `from_pymc3` without a model context available now raises a
  `FutureWarning` and will be deprecated in a future version (#1227)

### Documentation
* A section has been added to the documentation at InferenceDataCookbook.ipynb illustrating the use of ArviZ in conjunction with PyJAGS. (#1219 and #1245)
* Fixed inconsistent capitalization in `plot_hdi` docstring (#1221)

## v0.8.3 (2020 May 28)
### Maintenance and fixes
* Restructured internals of `from_pymc3` to handle old pymc3 releases and
  sliced traces and to provide useful warnings (#1211)


## v0.8.2 (2020 May 25)
### Maintenance and fixes
* Fixed bug in `from_pymc3` for sliced `pymc3.MultiTrace` input (#1209)

## v0.8.1 (2020 May 24)

### Maintenance and fixes
* Fixed bug in `from_pymc3` when used with PyMC3<3.9 (#1203)
* Fixed enforcement of rcParam `plot.max_subplots` in `plot_trace` and
  `plot_pair` (#1205)
* Removed extra subplot row and column in in `plot_pair` with `marginal=True` (#1205)
* Added latest PyMC3 release to CI in addition to using GitHub master (#1207)

### Documentation
* Use `dev` as version indicator in online documentation (#1204)

## v0.8.0 (2020 May 23)

### New features
* Stats and plotting functions that provide `var_names` arg can now filter parameters based on partial naming (`filter="like"`) or regular expressions (`filter="regex"`) (see [#1154](https://github.com/arviz-devs/arviz/pull/1154)).
* Add `true_values` argument for `plot_pair`. It allows for a scatter plot showing the true values of the variables #1140
* Allow xarray.Dataarray input for plots.(#1120)
* Revamped the `hpd` function to make it work with mutidimensional arrays, InferenceData and xarray objects (#1117)
* Skip test for optional/extra dependencies when not installed (#1113)
* Add option to display rank plots instead of trace (#1134)
* Add out-of-sample groups (`predictions` and `predictions_constant_data`) to `from_dict` (#1125)
* Add out-of-sample groups (`predictions` and `predictions_constant_data`) and `constant_data` group to pyro and numpyro translation (#1090, #1125)
* Add `num_chains` and `pred_dims` arguments to from_pyro and from_numpyro (#1090, #1125)
* Integrate jointplot into pairplot, add point-estimate and overlay of plot kinds (#1079)
* New grayscale style. This also add two new cmaps `cet_grey_r` and `cet_grey_r`. These are perceptually uniform gray scale cmaps from colorcet (linear_grey_10_95_c0) (#1164)
* Add warmup groups to InferenceData objects, initial support for PyStan (#1126) and PyMC3 (#1171)
* `hdi_prob` will not plot hdi if argument `hide` is passed. Previously `credible_interval` would omit HPD if `None` was passed  (#1176)
* Add `stats.ic_pointwise` rcParam (#1173)
* Add `var_name` argument to information criterion calculation: `compare`,
  `loo` and `waic` (#1173)

### Maintenance and fixes
* Fixed `plot_pair` functionality for two variables with bokeh backend (#1179)
* Changed `diagonal` argument for `marginals` and fixed `point_estimate_marker_kwargs` in `plot_pair` (#1167)
* Fixed behaviour of `credible_interval=None` in `plot_posterior` (#1115)
* Fixed hist kind of `plot_dist` with multidimensional input (#1115)
* Fixed `TypeError` in `transform` argument of `plot_density` and `plot_forest` when `InferenceData` is a list or tuple (#1121)
* Fixed overlaid pairplots issue (#1135)
* Update Docker building steps (#1127)
* Updated benchmarks and moved to asv_benchmarks/benchmarks (#1142)
* Moved `_fast_kde`, `_fast_kde_2d`, `get_bins` and `_sturges_formula` to `numeric_utils` and `get_coords` to `utils` (#1142)
* Rank plot: rename `axes` argument to `ax` (#1144)
* Added a warning specifying log scale is now the default in compare/loo/waic functions ([#1150](https://github.com/arviz-devs/arviz/pull/1150)).
* Fixed bug in `plot_posterior` with rcParam "plot.matplotlib.show" = True (#1151)
* Set `fill_last` argument of `plot_kde` to False by default (#1158)
* plot_ppc animation: improve docs and error handling (#1162)
* Fix import error when wrapped function docstring is empty (#1192)
* Fix passing axes to plot_density with several datasets ([#1198](https://github.com/arviz-devs/arviz/pull/1198))

### Deprecation
* `hpd` function deprecated in favor of `hdi`. `credible_interval` argument replaced by `hdi_prob`throughout with exception of `plot_loo_pit` (#1176)
* `plot_hpd` function deprecated in favor of `plot_hdi`. (#1190)

### Documentation
* Add classifier to `setup.py` including Matplotlib framework (#1133)
* Image thumbs generation updated to be Bokeh 2 compatible (#1116)
* Add new examples for `plot_pair` (#1110)
* Add examples for `psislw` and `r2_score` (#1129)
* Add more examples on 2D kde customization (#1158)
* Make docs compatible with sphinx3 and configure `intersphinx` for better
  references (#1184)
* Extend the developer guide and add it to the website (#1184)

## v0.7.0 (2020 Mar 2)

### New features
* Add out-of-sample predictions (`predictions` and  `predictions_constant_data` groups) to pymc3, pystan, cmdstan and cmdstanpy translations (#983, #1032 and #1064)
* Started adding pointwise log likelihood storage support (#794, #1044 and #1064)
* Add out-of-sample predictions (`predictions` and  `predictions_constant_data` groups) to pymc3 and pystan translations (#983 and #1032)
* Started adding pointwise log likelihood storage support (#794, #1044)
* Violinplot: rug-plot option (#997)
* Integrated rcParams `plot.point_estimate` (#994), `stats.ic_scale` (#993) and `stats.credible_interval` (#1017)
* Added `group` argument to `plot_ppc` (#1008), `plot_pair` (#1009) and `plot_joint` (#1012)
* Added `transform` argument to `plot_trace`, `plot_forest`, `plot_pair`, `plot_posterior`, `plot_rank`, `plot_parallel`,  `plot_violin`,`plot_density`, `plot_joint` (#1036)
* Add `skipna` argument to `hpd` and `summary` (#1035)
* Added `transform` argument to `plot_trace`, `plot_forest`, `plot_pair`, `plot_posterior`, `plot_rank`, `plot_parallel`,  `plot_violin`,`plot_density`, `plot_joint` (#1036)
* Add `marker` functionality to `bokeh_plot_elpd` (#1040)
* Add `ridgeplot_quantiles` argument to `plot_forest` (#1047)
* Added the functionality [interactive legends](https://docs.bokeh.org/en/1.4.0/docs/user_guide/interaction/legends.html) for bokeh plots of `densityplot`, `energyplot`
  and `essplot` (#1024)
* New defaults for cross validation: `loo` (old: waic) and `log` -scale (old: `deviance` -scale) (#1067)
* **Experimental Feature**: Added `arviz.wrappers` module to allow ArviZ to refit the models if necessary (#771)
* **Experimental Feature**: Added `reloo` function to ArviZ (#771)
* Added new helper function `matplotlib_kwarg_dealiaser` (#1073)
* ArviZ version to InferenceData attributes. (#1086)
* Add `log_likelihood` argument to `from_pymc3` (#1082)
* Integrated rcParams for `plot.bokeh.layout` and `plot.backend`. (#1089)
* Add automatic legends in `plot_trace` with compact=True (matplotlib only) (#1070)
* Updated hover information for `plot_pair` with bokeh backend (#1074)


### Maintenance and fixes
* Fixed bug in density and posterior plot bin computation (#1049)
* Fixed bug in density plot ax argument (#1049)
* Fixed bug in extracting prior samples for cmdstanpy (#979)
* Fix erroneous warning in traceplot (#989)
* Correct bfmi denominator (#991)
* Removed parallel from jit full (#996)
* Rename flat_inference_data_to_dict (#1003)
* Violinplot: fix histogram (#997)
* Convert all instances of SyntaxWarning to UserWarning (#1016)
* Fix `point_estimate` in `plot_posterior` (#1038)
* Fix interpolation `hpd_plot` (#1039)
* Fix `io_pymc3.py` to handle models with `potentials` (#1043)
* Fix several inconsistencies between schema and `from_pymc3` implementation
  in groups `prior`, `prior_predictive` and `observed_data` (#1045)
* Stabilize covariance matrix for `plot_kde_2d` (#1075)
* Removed extra dim in `prior` data in `from_pyro` (#1071)
* Moved CI and docs (build & deploy) to Azure Pipelines and started using codecov (#1080)
* Fixed bug in densityplot when variables differ between models (#1096)

### Deprecation
* `from_pymc3` now requires PyMC3>=3.8

### Documentation
* Updated `InferenceData` schema specification (`log_likelihood`,
  `predictions` and `predictions_constant_data` groups)
* Clarify the usage of `plot_joint` (#1001)
* Added the API link of function to examples (#1013)
* Updated PyStan_schema_example to include example of out-of-sample prediction (#1032)
* Added example for `concat` method (#1037)


## v0.6.1 (2019 Dec 28)

### New features
* Update for pair_plot divergences can be selected
* Default tools follow global (ArviZ) defaults
* Add interactive legend for a plot, if only two variables are used in pairplot

### Maintenance and fixes
* Change `packaging` import from absolute to relative format, explicitly importing `version` function


## v0.6.0 (2019 Dec 24)

### New features

* Initial bokeh support.
* ArviZ.jl a Julia interface to ArviZ (@sethaxen )

### Maintenance and fixes

* Fully support `numpyro` (@fehiepsi )
* log_likelihood and observed data from pyro
* improve rcparams
* fix `az.concat` functionality (@anzelpwj )

### Documentation
* distplot docstring plotting example (@jscarbor )

## v0.5.1 (2019 Sep 16)

### Maintenance and fixes
* Comment dev requirements in setup.py


## v0.5.0 (2019 Sep 15)

## New features
* Add from_numpyro Integration (#811)
* Numba Google Summer of Code additions (https://ban-zee.github.io/jekyll/update/2019/08/19/Submission.html)
* Model checking, Inference Data, and Convergence assessments (https://github.com/OriolAbril/gsoc2019/blob/master/final_work_submission.md)


## v0.4.1 (2019 Jun 9)

### New features
* Reorder stats columns (#695)
* Plot Forest reports ess and rhat by default(#685)
* Add pointwise elpd (#678)

### Maintenance and fixes
* Fix io_pymc3 bug (#693)
* Fix io_pymc3 warning (#686)
* Fix 0 size bug with pystan (#677)


## v0.4.0 (2019 May 20)

### New features
* Add plot_dist (#592)
* New rhat and ess (#623)
* Add plot_hpd (#611)
* Add plot_rank (#625)

### Deprecation
* Remove load_data and save_data (#625)


## v0.3.3 (2019 Feb 23)

### New features
* Plot ppc supports multiple chains (#526)
* Plot titles now wrap (#441)
* plot_density uses a grid (#379)
* emcee reader support (#550)
* Animations in plot_ppc (#546)
* Optional dictionary for stat_funcs in summary (#583)
* Can exclude variables in selections with negated variable names (#574)

### Maintenance and fixes
* Order maintained with xarray_var_iter (#557)
* Testing very improved (multiple)
* Fix nan handling in effective sample size (#573)
* Fix kde scaling (#582)
* xticks for discrete variables (#586)
* Empty InferenceData saves consistent with netcdf (#577)
* Removes numpy pinning (#594)

### Documentation
* JOSS and Zenodo badges (#537)
* Gitter badge (#548)
* Docs for combining InferenceData (#590)

## v0.3.2 (2019 Jan 15)

### New features

* Support PyStan3 ([#464](https://github.com/arviz-devs/arviz/pull/464))
* Add some more information to the inference data of tfp ([#447](https://github.com/arviz-devs/arviz/pull/447))
* Use Split R-hat ([#477](https://github.com/arviz-devs/arviz/pull/477))
* Normalize from_xyz functions ([#490](https://github.com/arviz-devs/arviz/pull/490))
* KDE: Display quantiles ([#479](https://github.com/arviz-devs/arviz/pull/479))
* Add multiple rope support to `plot_forest` ([#448](https://github.com/arviz-devs/arviz/pull/448))
* Numba jit compilation to speed up some methods ([#515](https://github.com/arviz-devs/arviz/pull/515))
* Add `from_dict` for easier creation of az.InferenceData objects  ([#524](https://github.com/arviz-devs/arviz/pull/524))
* Add stable logsumexp ([#522](https://github.com/arviz-devs/arviz/pull/522))


### Maintenance and fixes

* Fix for `from_pyro` with multiple chains ([#463](https://github.com/arviz-devs/arviz/pull/463))
* Check `__version__` for attr ([#466](https://github.com/arviz-devs/arviz/pull/466))
* And exception to plot compare ([#461](https://github.com/arviz-devs/arviz/pull/461))
* Add Docker Testing to travisCI ([#473](https://github.com/arviz-devs/arviz/pull/473))
* fix jointplot warning ([#478](https://github.com/arviz-devs/arviz/pull/478))
* Fix tensorflow import bug ([#489](https://github.com/arviz-devs/arviz/pull/489))
* Rename N_effective to S_effective ([#505](https://github.com/arviz-devs/arviz/pull/505))


### Documentation

* Add docs to plot compare ([#461](https://github.com/arviz-devs/arviz/pull/461))
* Add InferenceData tutorial in header ([#502](https://github.com/arviz-devs/arviz/pull/502))
* Added figure to InferenceData tutorial ([#510](https://github.com/arviz-devs/arviz/pull/510))


## v0.3.1 (2018 Dec 18)

### Maintenance and fixes
* Fix installation problem with release 0.3.0

## v0.3.0 (2018 Dec 14)

* First Beta Release<|MERGE_RESOLUTION|>--- conflicted
+++ resolved
@@ -5,14 +5,8 @@
 ### New features
 * loo-pit plot. The kde is computed over the data interval (this could be shorter than [0, 1]). The HDI is computed analitically (#1215)
 * Added `html_repr` of InferenceData objects for jupyter notebooks. (#1217)
-<<<<<<< HEAD
 * Added support for PyJAGS via the function `from_pyjags`. (#1219 and #1245)
-* `from_pymc3` can now retrieve `coords` and `dims` from model context (#1228
-  and #1240)
-=======
-* Added support for PyJAGS via the function `from_pyjags` in the module arviz.data.io_pyjags. (#1219)
 * `from_pymc3` can now retrieve `coords` and `dims` from model context (#1228, #1240 and #1249)
->>>>>>> f2c954e4
 
 ### Maintenance and fixes
 * Include data from `MultiObservedRV` to `observed_data` when using
