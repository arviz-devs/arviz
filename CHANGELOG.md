--- conflicted
+++ resolved
@@ -7,12 +7,9 @@
 * [experimental] Enable dask chunking information to be passed to `InferenceData.from_netcdf` with regex support ([1749](https://github.com/arviz-devs/arviz/pull/1749))
 * Allow kwargs to customize appearance of the mean in `plot_lm`
 * Add dict option to `from_cmdstan` log_likelihood parameter (as in `from_pystan`)
-<<<<<<< HEAD
-* Add new plot type: plot_ecdf ([1753](https://github.com/arviz-devs/arviz/pull/1753))
-=======
 * Unify model comparison API. Both `plot_compare`, `plot_elpd` can now take dicts of InferenceData or ELPDData ([1690](https://github.com/arviz-devs/arviz/pull/1690))
 * Change default for rcParam `stats.ic_pointwise` to True ([1690](https://github.com/arviz-devs/arviz/pull/1690))
->>>>>>> afd895cb
+* Add new plot type: plot_ecdf ([1753](https://github.com/arviz-devs/arviz/pull/1753))
 
 
 ### Maintenance and fixes
