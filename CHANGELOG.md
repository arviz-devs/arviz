--- conflicted
+++ resolved
@@ -8,11 +8,8 @@
 * Add `num_chains` and `pred_dims` arguments to io_pyro #1090
 * Integrate jointplot into pairplot, add point-estimate and overlay of plot kinds (#1079)
 * Allow xarray.Dataarray input for plots.(#1120)
-<<<<<<< HEAD
 * Revamped the `hpd` function to make it work with mutidimensional arrays, InferenceData and xarray objects (#1117)
-=======
 * Skip test for optional/extra dependencies when not installed (#1113)
->>>>>>> 9909aab2
 ### Maintenance and fixes
 * Fixed behaviour of `credible_interval=None` in `plot_posterior` (#1115)
 * Fixed hist kind of `plot_dist` with multidimensional input (#1115)
