--- conflicted
+++ resolved
@@ -2,14 +2,9 @@
 
 ## v0.x.x Unreleased
 ### New features
-<<<<<<< HEAD
-* add confidence interval band to auto-correlation plot ([1535](https://github.com/arviz-devs/arviz/pull/1535))
-
-https://github.com/arviz-devs/arviz/pull/1535
-=======
 * Added `to_zarr` method to InferenceData
 * Added `from_zarr` method to InferenceData
->>>>>>> 2be36110
+* Added confidence interval band to auto-correlation plot ([1535](https://github.com/arviz-devs/arviz/pull/1535))
 
 ### Maintenance and fixes
 
