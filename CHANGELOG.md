# Change Log

## v0.x.x Unreleased
### New features
* Added InferenceData dataset containing circular variables (#1265)
* Added `is_circular` argument to `plot_dist` and `plot_kde` allowing for a circular histogram (Matplotlib, Bokeh) or 1D KDE plot (Matplotlib). (#1266)

### Maintenance and fixes
* plot_posterior: fix overlap of hdi and rope (#1263)
* `plot_dist` bins argument error fixed (#1306)
* improve handling of circular variables in `az.summary` (#1313)
<<<<<<< HEAD
* Removed change of default warning in `ELPDData` string representation (#1321)
=======
* update `radon` example dataset to current InferenceData schema specification (#1320)
>>>>>>> 9fcae72d

### Deprecation

### Documentation

## v0.9.0 (2020 June 23)
### New features
* loo-pit plot. The kde is computed over the data interval (this could be shorter than [0, 1]). The HDI is computed analitically (#1215)
* Added `html_repr` of InferenceData objects for jupyter notebooks. (#1217)
* Added support for PyJAGS via the function `from_pyjags`. (#1219 and #1245)
* `from_pymc3` can now retrieve `coords` and `dims` from model context (#1228, #1240 and #1249)
* `plot_trace` now supports multiple aesthetics to identify chain and variable
  shape and support matplotlib aliases (#1253)
* `plot_hdi` can now take already computed HDI values (#1241)
* `plot_bpv`. A new plot for Bayesian p-values (#1222)

### Maintenance and fixes
* Include data from `MultiObservedRV` to `observed_data` when using
  `from_pymc3` (#1098)
* Added a note on `plot_pair` when trying to use `plot_kde` on `InferenceData`
  objects. (#1218)
* Added `log_likelihood` argument to `from_pyro` and a warning if log likelihood cannot be obtained (#1227)
* Skip tests on matplotlib animations if ffmpeg is not installed (#1227)
* Fix hpd bug where arguments were being ignored (#1236)
* Remove false positive warning in `plot_hdi` and fixed matplotlib axes generation (#1241)
* Change the default `zorder` of scatter points from `0` to `0.6` in `plot_pair` (#1246)
* Update `get_bins` for numpy 1.19 compatibility (#1256)
* Fixes to `rug`, `divergences` arguments in `plot_trace` (#1253)

### Deprecation
* Using `from_pymc3` without a model context available now raises a
  `FutureWarning` and will be deprecated in a future version (#1227)
* In `plot_trace`, `chain_prop` and `compact_prop` as tuples will now raise a
  `FutureWarning` (#1253)
* `hdi` with 2d data raises a FutureWarning (#1241)

### Documentation
* A section has been added to the documentation at InferenceDataCookbook.ipynb illustrating the use of ArviZ in conjunction with PyJAGS. (#1219 and #1245)
* Fixed inconsistent capitalization in `plot_hdi` docstring (#1221)
* Fixed and extended `InferenceData.map` docs (#1255)

## v0.8.3 (2020 May 28)
### Maintenance and fixes
* Restructured internals of `from_pymc3` to handle old pymc3 releases and
  sliced traces and to provide useful warnings (#1211)


## v0.8.2 (2020 May 25)
### Maintenance and fixes
* Fixed bug in `from_pymc3` for sliced `pymc3.MultiTrace` input (#1209)

## v0.8.1 (2020 May 24)

### Maintenance and fixes
* Fixed bug in `from_pymc3` when used with PyMC3<3.9 (#1203)
* Fixed enforcement of rcParam `plot.max_subplots` in `plot_trace` and
  `plot_pair` (#1205)
* Removed extra subplot row and column in in `plot_pair` with `marginal=True` (#1205)
* Added latest PyMC3 release to CI in addition to using GitHub master (#1207)

### Documentation
* Use `dev` as version indicator in online documentation (#1204)

## v0.8.0 (2020 May 23)

### New features
* Stats and plotting functions that provide `var_names` arg can now filter parameters based on partial naming (`filter="like"`) or regular expressions (`filter="regex"`) (see [#1154](https://github.com/arviz-devs/arviz/pull/1154)).
* Add `true_values` argument for `plot_pair`. It allows for a scatter plot showing the true values of the variables (#1140)
* Allow xarray.Dataarray input for plots.(#1120)
* Revamped the `hpd` function to make it work with mutidimensional arrays, InferenceData and xarray objects (#1117)
* Skip test for optional/extra dependencies when not installed (#1113)
* Add option to display rank plots instead of trace (#1134)
* Add out-of-sample groups (`predictions` and `predictions_constant_data`) to `from_dict` (#1125)
* Add out-of-sample groups (`predictions` and `predictions_constant_data`) and `constant_data` group to pyro and numpyro translation (#1090, #1125)
* Add `num_chains` and `pred_dims` arguments to from_pyro and from_numpyro (#1090, #1125)
* Integrate jointplot into pairplot, add point-estimate and overlay of plot kinds (#1079)
* New grayscale style. This also add two new cmaps `cet_grey_r` and `cet_grey_r`. These are perceptually uniform gray scale cmaps from colorcet (linear_grey_10_95_c0) (#1164)
* Add warmup groups to InferenceData objects, initial support for PyStan (#1126) and PyMC3 (#1171)
* `hdi_prob` will not plot hdi if argument `hide` is passed. Previously `credible_interval` would omit HPD if `None` was passed  (#1176)
* Add `stats.ic_pointwise` rcParam (#1173)
* Add `var_name` argument to information criterion calculation: `compare`,
  `loo` and `waic` (#1173)

### Maintenance and fixes
* Fixed `plot_pair` functionality for two variables with bokeh backend (#1179)
* Changed `diagonal` argument for `marginals` and fixed `point_estimate_marker_kwargs` in `plot_pair` (#1167)
* Fixed behaviour of `credible_interval=None` in `plot_posterior` (#1115)
* Fixed hist kind of `plot_dist` with multidimensional input (#1115)
* Fixed `TypeError` in `transform` argument of `plot_density` and `plot_forest` when `InferenceData` is a list or tuple (#1121)
* Fixed overlaid pairplots issue (#1135)
* Update Docker building steps (#1127)
* Updated benchmarks and moved to asv_benchmarks/benchmarks (#1142)
* Moved `_fast_kde`, `_fast_kde_2d`, `get_bins` and `_sturges_formula` to `numeric_utils` and `get_coords` to `utils` (#1142)
* Rank plot: rename `axes` argument to `ax` (#1144)
* Added a warning specifying log scale is now the default in compare/loo/waic functions ([#1150](https://github.com/arviz-devs/arviz/pull/1150)).
* Fixed bug in `plot_posterior` with rcParam "plot.matplotlib.show" = True (#1151)
* Set `fill_last` argument of `plot_kde` to False by default (#1158)
* plot_ppc animation: improve docs and error handling (#1162)
* Fix import error when wrapped function docstring is empty (#1192)
* Fix passing axes to plot_density with several datasets ([#1198](https://github.com/arviz-devs/arviz/pull/1198))

### Deprecation
* `hpd` function deprecated in favor of `hdi`. `credible_interval` argument replaced by `hdi_prob`throughout with exception of `plot_loo_pit` (#1176)
* `plot_hpd` function deprecated in favor of `plot_hdi`. (#1190)

### Documentation
* Add classifier to `setup.py` including Matplotlib framework (#1133)
* Image thumbs generation updated to be Bokeh 2 compatible (#1116)
* Add new examples for `plot_pair` (#1110)
* Add examples for `psislw` and `r2_score` (#1129)
* Add more examples on 2D kde customization (#1158)
* Make docs compatible with sphinx3 and configure `intersphinx` for better
  references (#1184)
* Extend the developer guide and add it to the website (#1184)

## v0.7.0 (2020 Mar 2)

### New features
* Add out-of-sample predictions (`predictions` and  `predictions_constant_data` groups) to pymc3, pystan, cmdstan and cmdstanpy translations (#983, #1032 and #1064)
* Started adding pointwise log likelihood storage support (#794, #1044 and #1064)
* Add out-of-sample predictions (`predictions` and  `predictions_constant_data` groups) to pymc3 and pystan translations (#983 and #1032)
* Started adding pointwise log likelihood storage support (#794, #1044)
* Violinplot: rug-plot option (#997)
* Integrated rcParams `plot.point_estimate` (#994), `stats.ic_scale` (#993) and `stats.credible_interval` (#1017)
* Added `group` argument to `plot_ppc` (#1008), `plot_pair` (#1009) and `plot_joint` (#1012)
* Added `transform` argument to `plot_trace`, `plot_forest`, `plot_pair`, `plot_posterior`, `plot_rank`, `plot_parallel`,  `plot_violin`,`plot_density`, `plot_joint` (#1036)
* Add `skipna` argument to `hpd` and `summary` (#1035)
* Added `transform` argument to `plot_trace`, `plot_forest`, `plot_pair`, `plot_posterior`, `plot_rank`, `plot_parallel`,  `plot_violin`,`plot_density`, `plot_joint` (#1036)
* Add `marker` functionality to `bokeh_plot_elpd` (#1040)
* Add `ridgeplot_quantiles` argument to `plot_forest` (#1047)
* Added the functionality [interactive legends](https://docs.bokeh.org/en/1.4.0/docs/user_guide/interaction/legends.html) for bokeh plots of `densityplot`, `energyplot`
  and `essplot` (#1024)
* New defaults for cross validation: `loo` (old: waic) and `log` -scale (old: `deviance` -scale) (#1067)
* **Experimental Feature**: Added `arviz.wrappers` module to allow ArviZ to refit the models if necessary (#771)
* **Experimental Feature**: Added `reloo` function to ArviZ (#771)
* Added new helper function `matplotlib_kwarg_dealiaser` (#1073)
* ArviZ version to InferenceData attributes. (#1086)
* Add `log_likelihood` argument to `from_pymc3` (#1082)
* Integrated rcParams for `plot.bokeh.layout` and `plot.backend`. (#1089)
* Add automatic legends in `plot_trace` with compact=True (matplotlib only) (#1070)
* Updated hover information for `plot_pair` with bokeh backend (#1074)


### Maintenance and fixes
* Fixed bug in density and posterior plot bin computation (#1049)
* Fixed bug in density plot ax argument (#1049)
* Fixed bug in extracting prior samples for cmdstanpy (#979)
* Fix erroneous warning in traceplot (#989)
* Correct bfmi denominator (#991)
* Removed parallel from jit full (#996)
* Rename flat_inference_data_to_dict (#1003)
* Violinplot: fix histogram (#997)
* Convert all instances of SyntaxWarning to UserWarning (#1016)
* Fix `point_estimate` in `plot_posterior` (#1038)
* Fix interpolation `hpd_plot` (#1039)
* Fix `io_pymc3.py` to handle models with `potentials` (#1043)
* Fix several inconsistencies between schema and `from_pymc3` implementation
  in groups `prior`, `prior_predictive` and `observed_data` (#1045)
* Stabilize covariance matrix for `plot_kde_2d` (#1075)
* Removed extra dim in `prior` data in `from_pyro` (#1071)
* Moved CI and docs (build & deploy) to Azure Pipelines and started using codecov (#1080)
* Fixed bug in densityplot when variables differ between models (#1096)

### Deprecation
* `from_pymc3` now requires PyMC3>=3.8

### Documentation
* Updated `InferenceData` schema specification (`log_likelihood`,
  `predictions` and `predictions_constant_data` groups)
* Clarify the usage of `plot_joint` (#1001)
* Added the API link of function to examples (#1013)
* Updated PyStan_schema_example to include example of out-of-sample prediction (#1032)
* Added example for `concat` method (#1037)


## v0.6.1 (2019 Dec 28)

### New features
* Update for pair_plot divergences can be selected
* Default tools follow global (ArviZ) defaults
* Add interactive legend for a plot, if only two variables are used in pairplot

### Maintenance and fixes
* Change `packaging` import from absolute to relative format, explicitly importing `version` function


## v0.6.0 (2019 Dec 24)

### New features

* Initial bokeh support.
* ArviZ.jl a Julia interface to ArviZ (@sethaxen )

### Maintenance and fixes

* Fully support `numpyro` (@fehiepsi )
* log_likelihood and observed data from pyro
* improve rcparams
* fix `az.concat` functionality (@anzelpwj )

### Documentation
* distplot docstring plotting example (@jscarbor )

## v0.5.1 (2019 Sep 16)

### Maintenance and fixes
* Comment dev requirements in setup.py


## v0.5.0 (2019 Sep 15)

## New features
* Add from_numpyro Integration (#811)
* Numba Google Summer of Code additions (https://ban-zee.github.io/jekyll/update/2019/08/19/Submission.html)
* Model checking, Inference Data, and Convergence assessments (https://github.com/OriolAbril/gsoc2019/blob/master/final_work_submission.md)


## v0.4.1 (2019 Jun 9)

### New features
* Reorder stats columns (#695)
* Plot Forest reports ess and rhat by default(#685)
* Add pointwise elpd (#678)

### Maintenance and fixes
* Fix io_pymc3 bug (#693)
* Fix io_pymc3 warning (#686)
* Fix 0 size bug with pystan (#677)


## v0.4.0 (2019 May 20)

### New features
* Add plot_dist (#592)
* New rhat and ess (#623)
* Add plot_hpd (#611)
* Add plot_rank (#625)

### Deprecation
* Remove load_data and save_data (#625)


## v0.3.3 (2019 Feb 23)

### New features
* Plot ppc supports multiple chains (#526)
* Plot titles now wrap (#441)
* plot_density uses a grid (#379)
* emcee reader support (#550)
* Animations in plot_ppc (#546)
* Optional dictionary for stat_funcs in summary (#583)
* Can exclude variables in selections with negated variable names (#574)

### Maintenance and fixes
* Order maintained with xarray_var_iter (#557)
* Testing very improved (multiple)
* Fix nan handling in effective sample size (#573)
* Fix kde scaling (#582)
* xticks for discrete variables (#586)
* Empty InferenceData saves consistent with netcdf (#577)
* Removes numpy pinning (#594)

### Documentation
* JOSS and Zenodo badges (#537)
* Gitter badge (#548)
* Docs for combining InferenceData (#590)

## v0.3.2 (2019 Jan 15)

### New features

* Support PyStan3 ([#464](https://github.com/arviz-devs/arviz/pull/464))
* Add some more information to the inference data of tfp ([#447](https://github.com/arviz-devs/arviz/pull/447))
* Use Split R-hat ([#477](https://github.com/arviz-devs/arviz/pull/477))
* Normalize from_xyz functions ([#490](https://github.com/arviz-devs/arviz/pull/490))
* KDE: Display quantiles ([#479](https://github.com/arviz-devs/arviz/pull/479))
* Add multiple rope support to `plot_forest` ([#448](https://github.com/arviz-devs/arviz/pull/448))
* Numba jit compilation to speed up some methods ([#515](https://github.com/arviz-devs/arviz/pull/515))
* Add `from_dict` for easier creation of az.InferenceData objects  ([#524](https://github.com/arviz-devs/arviz/pull/524))
* Add stable logsumexp ([#522](https://github.com/arviz-devs/arviz/pull/522))


### Maintenance and fixes

* Fix for `from_pyro` with multiple chains ([#463](https://github.com/arviz-devs/arviz/pull/463))
* Check `__version__` for attr ([#466](https://github.com/arviz-devs/arviz/pull/466))
* And exception to plot compare ([#461](https://github.com/arviz-devs/arviz/pull/461))
* Add Docker Testing to travisCI ([#473](https://github.com/arviz-devs/arviz/pull/473))
* fix jointplot warning ([#478](https://github.com/arviz-devs/arviz/pull/478))
* Fix tensorflow import bug ([#489](https://github.com/arviz-devs/arviz/pull/489))
* Rename N_effective to S_effective ([#505](https://github.com/arviz-devs/arviz/pull/505))


### Documentation

* Add docs to plot compare ([#461](https://github.com/arviz-devs/arviz/pull/461))
* Add InferenceData tutorial in header ([#502](https://github.com/arviz-devs/arviz/pull/502))
* Added figure to InferenceData tutorial ([#510](https://github.com/arviz-devs/arviz/pull/510))


## v0.3.1 (2018 Dec 18)

### Maintenance and fixes
* Fix installation problem with release 0.3.0

## v0.3.0 (2018 Dec 14)

* First Beta Release<|MERGE_RESOLUTION|>--- conflicted
+++ resolved
@@ -9,11 +9,8 @@
 * plot_posterior: fix overlap of hdi and rope (#1263)
 * `plot_dist` bins argument error fixed (#1306)
 * improve handling of circular variables in `az.summary` (#1313)
-<<<<<<< HEAD
 * Removed change of default warning in `ELPDData` string representation (#1321)
-=======
 * update `radon` example dataset to current InferenceData schema specification (#1320)
->>>>>>> 9fcae72d
 
 ### Deprecation
 
