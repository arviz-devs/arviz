--- conflicted
+++ resolved
@@ -1,29 +1,18 @@
 # Change Log
 
-<<<<<<< HEAD
-## v0.xx.x
+
+## v0.x.x Unreleased
 
 ### New features
 * Add `weight_predictions` function to allow generation of weighted predictions from two or more InfereceData with `posterior_predictive` groups and a set of weights ([2147](https://github.com/arviz-devs/arviz/pull/2147))
 
 ### Maintenance and fixes
-=======
-## v0.x.x Unreleased
-
-### New features
-
-### Maintenance and fixes
 - Fix dimension ordering for `plot_trace` with divergences ([2151](https://github.com/arviz-devs/arviz/pull/2151))
->>>>>>> d9b75bb9
-
-### Deprecation
-
-### Documentation
-
-<<<<<<< HEAD
-
-=======
->>>>>>> d9b75bb9
+
+### Deprecation
+
+### Documentation
+
 ## v0.13.0 (2022 Oct 22)
 
 ### New features
