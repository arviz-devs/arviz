# Change Log

## v0.x.x Unreleased

### New features
- Adds Savage-Dickey density ratio plot for Bayes factor approximation. ([2037](https://github.com/arviz-devs/arviz/pull/2037), [2152](https://github.com/arviz-devs/arviz/pull/2152))
- Add `CmdStanPySamplingWrapper` and `PyMCSamplingWrapper` classes ([2158](https://github.com/arviz-devs/arviz/pull/2158))

### Maintenance and fixes
- Fix `reloo` outdated usage of `ELPDData` ([2158](https://github.com/arviz-devs/arviz/pull/2158))
<<<<<<< HEAD
- plot_bpv smooth discrete data only when computing u_values ([2179](https://github.com/arviz-devs/arviz/pull/2179))
=======
- Fix bug when beanmachine objects lack some fields ([2154](https://github.com/arviz-devs/arviz/pull/2154))
>>>>>>> 56867478

### Deprecation

### Documentation
- Add PyMC and CmdStanPy sampling wrapper examples ([2158](https://github.com/arviz-devs/arviz/pull/2158))
- Fix docstring for plot_trace chain_prop and compact_prop parameters ([2176](https://github.com/arviz-devs/arviz/pull/2176))

## v0.14.0 (2022 Nov 15)

### New features
- Add `weight_predictions` function to allow generation of weighted predictions from two or more InfereceData with `posterior_predictive` groups and a set of weights ([2147](https://github.com/arviz-devs/arviz/pull/2147))
- Add Savage-Dickey density ratio plot for Bayes factor approximation. ([2037](https://github.com/arviz-devs/arviz/pull/2037), [2152](https://github.com/arviz-devs/arviz/pull/2152
- Adds rug plot for observed variables to `plot_ppc`. ([2161](https://github.com/arviz-devs/arviz/pull/2161))

### Maintenance and fixes
- Fix dimension ordering for `plot_trace` with divergences ([2151](https://github.com/arviz-devs/arviz/pull/2151))

## v0.13.0 (2022 Oct 22)

### New features
* Add `side` argument to `plot_violin` to allow single-sided violin plots ([1996](https://github.com/arviz-devs/arviz/pull/1996))
* Added support for Bean Machine via the function `from_beanmachine`. ([2107](https://github.com/arviz-devs/arviz/pull/2107)
* Add support for warmup samples in `from_pystan` for PyStan 3. ([2132](https://github.com/arviz-devs/arviz/pull/2132)

### Maintenance and fixes
* Add exception in `az.plot_hdi` for `x` of type `np.datetime64` and `smooth=True` ([2016](https://github.com/arviz-devs/arviz/pull/2016))
* Change `ax.plot` usage to `ax.scatter` in `plot_pair` ([1990](https://github.com/arviz-devs/arviz/pull/1990))
* Example data has been moved to the [arviz_example_data](https://github.com/arviz-devs/arviz_example_data) repository and is now included using git subtree.
  ([2096](https://github.com/arviz-devs/arviz/pull/2096) and [2105](https://github.com/arviz-devs/arviz/pull/2105))
* Bokeh kde contour plots started to use `contourpy` package ([2104](https://github.com/arviz-devs/arviz/pull/2104))
* Update default Bokeh markers for rcparams ([2104](https://github.com/arviz-devs/arviz/pull/2104))
* Correctly (re)order dimensions for `bfmi` and `plot_energy` ([2126](https://github.com/arviz-devs/arviz/pull/2126))
* Fix bug with the dimension order dependency ([2103](https://github.com/arviz-devs/arviz/pull/2103))
* Add testing module for labeller classes ([2095](https://github.com/arviz-devs/arviz/pull/2095))
* Skip compression for object dtype while creating a netcdf file ([2129](https://github.com/arviz-devs/arviz/pull/2129))
* Fix issue in dim generation when default dims are present in user inputed dims ([2138](https://github.com/arviz-devs/arviz/pull/2138))
* Save InferenceData level attrs to netcdf and zarr ([2131](https://github.com/arviz-devs/arviz/pull/2131))
* Update tests and docs for updated example data ([2137](https://github.com/arviz-devs/arviz/pull/2137))
* Copy coords before modifying in ppcplot ([2160](https://github.com/arviz-devs/arviz/pull/2160))

### Deprecation
* Removed `fill_last`, `contour` and `plot_kwargs` arguments from `plot_pair` function ([2085](https://github.com/arviz-devs/arviz/pull/2085))

### Documentation
* Add translation overview to contributing guide ([2041](https://github.com/arviz-devs/arviz/pull/2041))
* Improve how to release page ([2144](https://github.com/arviz-devs/arviz/pull/2144))

## v0.12.1 (2022 May 12)
### New features

* Add `stat_focus` argument to `arviz.summary` ([1998](https://github.com/arviz-devs/arviz/pull/1998))

### Maintenance and fixes
* `psislw` now smooths log-weights even when shape is lower than `1/3`([2011](https://github.com/arviz-devs/arviz/pull/2011))
* Fixes `from_cmdstanpy`,  handles parameter vectors of length 1 ([2023](https://github.com/arviz-devs/arviz/pull/2023))
* Fix typo in `BaseLabeller` that broke `NoVarLabeller` ([2018](https://github.com/arviz-devs/arviz/pull/2018))

### Documentation
* Adding plotting guides ([2025](https://github.com/arviz-devs/arviz/pull/2025))
* Update links to use new domain ([2013](https://github.com/arviz-devs/arviz/pull/2013))


## v0.12.0 (2022 Mar 23)
### New features

* Add new convenience function `arviz.extract_dataset` ([1725](https://github.com/arviz-devs/arviz/pull/1725))
* Add `combine_dims` argument to several functions ([1676](https://github.com/arviz-devs/arviz/pull/1676))
* [experimental] Enable dask chunking information to be passed to `InferenceData.from_netcdf` with regex support ([1749](https://github.com/arviz-devs/arviz/pull/1749))
* Allow kwargs to customize appearance of the mean in `plot_lm`
* Add dict option to `from_cmdstan` log_likelihood parameter (as in `from_pystan`)
* Unify model comparison API. Both `plot_compare`, `plot_elpd` can now take dicts of InferenceData or ELPDData ([1690](https://github.com/arviz-devs/arviz/pull/1690))
* Change default for rcParam `stats.ic_pointwise` to True ([1690](https://github.com/arviz-devs/arviz/pull/1690))
* Add new plot type: plot_ecdf ([1753](https://github.com/arviz-devs/arviz/pull/1753))


### Maintenance and fixes
* Drop Python 3.6 support ([1430](https://github.com/arviz-devs/arviz/pull/1430))
* Bokeh 3 compatibility. ([1919](https://github.com/arviz-devs/arviz/pull/1919))
* Remove manual setting of 2d KDE limits ([1939](https://github.com/arviz-devs/arviz/pull/1939))
* Pin to bokeh<3 version ([1954](https://github.com/arviz-devs/arviz/pull/1954))
* Fix legend labels in plot_ppc to reflect prior or posterior. ([1967](https://github.com/arviz-devs/arviz/pull/1967))
* Change `DataFrame.append` to `pandas.concat` ([1973](https://github.com/arviz-devs/arviz/pull/1973))
* Fix axis sharing behaviour in `plot_pair`. ([1985](https://github.com/arviz-devs/arviz/pull/1985))
* Fix parameter duplication problem with PyStan ([1962](https://github.com/arviz-devs/arviz/pull/1962))
* Temporarily disable pyjags tests ([1963](https://github.com/arviz-devs/arviz/pull/1963))
* Fix tuple bug in coords ([1695](https://github.com/arviz-devs/arviz/pull/1695))
* Fix extend 'right' join bug ([1718](https://github.com/arviz-devs/arviz/pull/1718))
* Update attribute handling for InferenceData ([1357](https://github.com/arviz-devs/arviz/pull/1357))
* Fix R2 implementation ([1666](https://github.com/arviz-devs/arviz/pull/1666))
* Added warning message in `plot_dist_comparison()` in case subplots go over the limit ([1688](https://github.com/arviz-devs/arviz/pull/1688))
* Fix coord value ignoring for default dims ([2001](https://github.com/arviz-devs/arviz/pull/2001))
* Fixed plot_posterior with boolean data ([1707](https://github.com/arviz-devs/arviz/pull/1707))
* Fix min_ess usage in plot_ess ([2002](https://github.com/arviz-devs/arviz/pull/2002))

### Deprecation

### Documentation
* Fixed typo in `Forestplot` documentation
* Restructured contributing section and added several new pages to help contributing to docs ([1903](https://github.com/arviz-devs/arviz/pull/1903))


## v0.11.4 (2021 Oct 3)

### Maintenance and fixes
* Fix standard deviation code in density utils by replacing it with `np.std`. ([1833](https://github.com/arviz-devs/arviz/pull/1833))

## v0.11.3 (2021 Oct 1)
### New features
* Change order of regularization in `psislw` ([1943](https://github.com/arviz-devs/arviz/pull/1943))
* Added `labeller` argument to enable label customization in plots and summary ([1201](https://github.com/arviz-devs/arviz/pull/1201))
* Added `arviz.labels` module with classes and utilities ([1201](https://github.com/arviz-devs/arviz/pull/1201) and [1605](https://github.com/arviz-devs/arviz/pull/1605))
* Added probability estimate within ROPE in `plot_posterior` ([1570](https://github.com/arviz-devs/arviz/pull/1570))
* Added `rope_color` and `ref_val_color` arguments to `plot_posterior` ([1570](https://github.com/arviz-devs/arviz/pull/1570))
* Improved retrieving or pointwise log likelihood in `from_cmdstanpy`, `from_cmdstan` and `from_pystan` ([1579](https://github.com/arviz-devs/arviz/pull/1579) and [1599](https://github.com/arviz-devs/arviz/pull/1599))
* Added interactive legend to bokeh `forestplot` ([1591](https://github.com/arviz-devs/arviz/pull/1591))
* Added interactive legend to bokeh `ppcplot` ([1602](https://github.com/arviz-devs/arviz/pull/1602))
* Add more helpful error message for HDF5 problems reading `InferenceData` from NetCDF ([1637](https://github.com/arviz-devs/arviz/pull/1637))
* Added `data.log_likelihood`, `stats.ic_compare_method` and `plot.density_kind` to `rcParams` ([1611](https://github.com/arviz-devs/arviz/pull/1611))
* Improve error messages in `stats.compare()`, and `var_name` parameter. ([1616](https://github.com/arviz-devs/arviz/pull/1616))
* Added ability to plot HDI contours to `plot_kde` with the new `hdi_probs` parameter. ([1665](https://github.com/arviz-devs/arviz/pull/1665))
* Add dtype parsing and setting in all Stan converters ([1632](https://github.com/arviz-devs/arviz/pull/1632))
* Add option to specify colors for each element in ppc_plot  ([1769](https://github.com/arviz-devs/arviz/pull/1769))

### Maintenance and fixes
* Fix conversion for numpyro models with ImproperUniform latent sites ([1713](https://github.com/arviz-devs/arviz/pull/1713))
* Fixed conversion of Pyro output fit using GPUs ([1659](https://github.com/arviz-devs/arviz/pull/1659))
* Enforced using coordinate values as default labels ([1201](https://github.com/arviz-devs/arviz/pull/1201))
* Integrate `index_origin` with all the library ([1201](https://github.com/arviz-devs/arviz/pull/1201))
* Fix pareto k threshold typo in reloo function ([1580](https://github.com/arviz-devs/arviz/pull/1580))
* Preserve shape from Stan code in `from_cmdstanpy` ([1579](https://github.com/arviz-devs/arviz/pull/1579))
* Updated `from_pystan` converters to follow schema convention ([1585](https://github.com/arviz-devs/arviz/pull/1585)
* Used generator instead of list wherever possible ([1588](https://github.com/arviz-devs/arviz/pull/1588))
* Correctly use chain index when constructing PyMC3 `DefaultTrace` in `from_pymc3` ([1590](https://github.com/arviz-devs/arviz/pull/1590))
* Fix bugs in CmdStanPyConverter ([1595](https://github.com/arviz-devs/arviz/pull/1595) and [1598](https://github.com/arviz-devs/arviz/pull/1598))
* Fix `c` argument in `plot_khat` ([1592](https://github.com/arviz-devs/arviz/pull/1592))
* Fix `ax` argument in `plot_elpd` ([1593](https://github.com/arviz-devs/arviz/pull/1593))
* Remove warning in `stats.py` compare function ([1607](https://github.com/arviz-devs/arviz/pull/1607))
* Fix `ess/rhat` plots in `plot_forest` ([1606](https://github.com/arviz-devs/arviz/pull/1606))
* Fix `from_numpyro` crash when importing model with `thinning=x` for `x > 1` ([1619](https://github.com/arviz-devs/arviz/pull/1619))
* Upload updated mypy.ini in ci if mypy copilot fails ([1624](https://github.com/arviz-devs/arviz/pull/1624))
* Added type checking to raise an error whenever `InferenceData` object is passed using `io_pymc3`'s `trace` argument ([1629](https://github.com/arviz-devs/arviz/pull/1629))
* Fix `xlabels` in `plot_elpd` ([1601](https://github.com/arviz-devs/arviz/pull/1601))
* Renamed `sample` dim to `__sample__` when stacking `chain` and `draw` to avoid dimension collision ([1647](https://github.com/arviz-devs/arviz/pull/1647))
* Removed the `circular` argument in `plot_dist` in favor of `is_circular` ([1681](https://github.com/arviz-devs/arviz/pull/1681))
* Fix `legend` argument in `plot_separation` ([1701](https://github.com/arviz-devs/arviz/pull/1701))
* Removed testing dependency on http download for radon dataset ([1717](https://github.com/arviz-devs/arviz/pull/1717))
* Fixed plot_kde to take labels with kwargs. ([1710](https://github.com/arviz-devs/arviz/pull/1710))
* Fixed xarray related tests. ([1726](https://github.com/arviz-devs/arviz/pull/1726))
* Fix Bokeh deprecation warnings ([1657](https://github.com/arviz-devs/arviz/pull/1657))
* Fix credible inteval percentage in legend in `plot_loo_pit` ([1745](https://github.com/arviz-devs/arviz/pull/1745))
* Arguments `filter_vars` and `filter_groups` now raise `ValueError` if illegal arguments are passed ([1772](https://github.com/arviz-devs/arviz/pull/1772))
* Remove constrained_layout from arviz rcparams ([1764](https://github.com/arviz-devs/arviz/pull/1764))
* Fix plot_elpd for a single outlier ([1787](https://github.com/arviz-devs/arviz/pull/1787))

### Deprecation
* Deprecated `index_origin` and `order` arguments in `az.summary` ([1201](https://github.com/arviz-devs/arviz/pull/1201))

### Documentation
* Language improvements of the first third of the "Label guide" ([1699](https://github.com/arviz-devs/arviz/pull/1699))
* Added "Label guide" page and API section for `arviz.labels` module ([1201](https://github.com/arviz-devs/arviz/pull/1201) and [1635](https://github.com/arviz-devs/arviz/pull/1635))
* Add "Installation guide" page to the documentation ([1551](https://github.com/arviz-devs/arviz/pull/1551))
* Improve documentation on experimental `SamplingWrapper` classes ([1582](https://github.com/arviz-devs/arviz/pull/1582))
* Added example to `plot_hdi` using Inference Data ([1615](https://github.com/arviz-devs/arviz/pull/1615))
* Removed `geweke` diagnostic from `numba` user guide ([1653](https://github.com/arviz-devs/arviz/pull/1653))
* Restructured the documentation sections to improve community and about us information ([1587](https://github.com/arviz-devs/arviz/pull/1587))

## v0.11.2 (2021 Feb 21)
### New features
* Added `to_zarr` and `from_zarr` methods to InferenceData ([1518](https://github.com/arviz-devs/arviz/pull/1518))
* Added confidence interval band to auto-correlation plot ([1535](https://github.com/arviz-devs/arviz/pull/1535))

### Maintenance and fixes
* Updated CmdStanPy converter form compatibility with versions >=0.9.68 ([1558](https://github.com/arviz-devs/arviz/pull/1558) and ([1564](https://github.com/arviz-devs/arviz/pull/1564))
* Updated `from_cmdstanpy`, `from_cmdstan`, `from_numpyro` and `from_pymc3` converters to follow schema convention ([1550](https://github.com/arviz-devs/arviz/pull/1550), [1541](https://github.com/arviz-devs/arviz/pull/1541), [1525](https://github.com/arviz-devs/arviz/pull/1525) and [1555](https://github.com/arviz-devs/arviz/pull/1555))
* Fix calculation of mode as point estimate ([1552](https://github.com/arviz-devs/arviz/pull/1552))
* Remove variable name from legend in posterior predictive plot ([1559](https://github.com/arviz-devs/arviz/pull/1559))
* Added significant digits formatter to round rope values ([1569](https://github.com/arviz-devs/arviz/pull/1569))
* Updated `from_cmdstan`. csv reader, dtype problem fixed and dtype kwarg added for manual dtype casting ([1565](https://github.com/arviz-devs/arviz/pull/1565))

### Deprecation
* Removed Geweke diagnostic ([1545](https://github.com/arviz-devs/arviz/pull/1545))
* Removed credible_interval and include_circ arguments ([1548](https://github.com/arviz-devs/arviz/pull/1548))

### Documentation
* Added an example for converting dataframe to InferenceData ([1556](https://github.com/arviz-devs/arviz/pull/1556))
* Added example for `coords` argument in `plot_posterior` docstring ([1566](https://github.com/arviz-devs/arviz/pull/1566))

## v0.11.1 (2021 Feb 2)
### Maintenance and fixes
* Fixed ovelapping titles and repeating warnings on circular traceplot ([1517](https://github.com/arviz-devs/arviz/pull/1517))
* Removed repetitive variable names from forest plots of multivariate variables ([1527](https://github.com/arviz-devs/arviz/pull/1527))
* Fixed regression in `plot_pair` labels that prevented coord names to be shown when necessary ([1533](https://github.com/arviz-devs/arviz/pull/1533))

### Documentation
* Use tabs in ArviZ example gallery ([1521](https://github.com/arviz-devs/arviz/pull/1521))

## v0.11.0 (2021 Dec 17)
### New features
* Added `to_dataframe` method to InferenceData ([1395](https://github.com/arviz-devs/arviz/pull/1395))
* Added `__getitem__` magic to InferenceData ([1395](https://github.com/arviz-devs/arviz/pull/1395))
* Added group argument to summary ([1408](https://github.com/arviz-devs/arviz/pull/1408))
* Add `ref_line`, `bar`, `vlines` and `marker_vlines` kwargs to `plot_rank` ([1419](https://github.com/arviz-devs/arviz/pull/1419))
* Add observed argument to (un)plot observed data in `plot_ppc` ([1422](https://github.com/arviz-devs/arviz/pull/1422))
* Add support for named dims and coordinates with multivariate observations ([1429](https://github.com/arviz-devs/arviz/pull/1429))
* Add support for discrete variables in rank plots ([1433](https://github.com/arviz-devs/arviz/pull/1433)) and
  `loo_pit` ([1500](https://github.com/arviz-devs/arviz/pull/1500))
* Add `skipna` argument to `plot_posterior` ([1432](https://github.com/arviz-devs/arviz/pull/1432))
* Make stacking the default method to compute weights in `compare` ([1438](https://github.com/arviz-devs/arviz/pull/1438))
* Add `copy()` method to `InferenceData` class. ([1501](https://github.com/arviz-devs/arviz/pull/1501)).


### Maintenance and fixes
* prevent wrapping group names in InferenceData repr_html ([1407](https://github.com/arviz-devs/arviz/pull/1407))
* Updated CmdStanPy interface ([1409](https://github.com/arviz-devs/arviz/pull/1409))
* Remove left out warning about default IC scale in `compare` ([1412](https://github.com/arviz-devs/arviz/pull/1412))
* Fixed a typo found in an error message raised in `distplot.py` ([1414](https://github.com/arviz-devs/arviz/pull/1414))
* Fix typo in `loo_pit` extraction of log likelihood ([1418](https://github.com/arviz-devs/arviz/pull/1418))
* Have `from_pystan` store attrs as strings to allow netCDF storage ([1417](https://github.com/arviz-devs/arviz/pull/1417))
* Remove ticks and spines in `plot_violin`  ([1426 ](https://github.com/arviz-devs/arviz/pull/1426))
* Use circular KDE function and fix tick labels in circular `plot_trace` ([1428](https://github.com/arviz-devs/arviz/pull/1428))
* Fix `pair_plot` for mixed discrete and continuous variables ([1434](https://github.com/arviz-devs/arviz/pull/1434))
* Fix in-sample deviance in `plot_compare` ([1435](https://github.com/arviz-devs/arviz/pull/1435))
* Fix computation of weights in compare ([1438](https://github.com/arviz-devs/arviz/pull/1438))
* Avoid repeated warning in summary ([1442](https://github.com/arviz-devs/arviz/pull/1442))
* Fix hdi failure with boolean array ([1444](https://github.com/arviz-devs/arviz/pull/1444))
* Automatically get the current axes instance for `plt_kde`, `plot_dist` and `plot_hdi` ([1452](https://github.com/arviz-devs/arviz/pull/1452))
* Add grid argument to manually specify the number of rows and columns ([1459](https://github.com/arviz-devs/arviz/pull/1459))
* Switch to `compact=True` by default in our plots ([1468](https://github.com/arviz-devs/arviz/issues/1468))
* `plot_elpd`, avoid modifying the input dict ([1477](https://github.com/arviz-devs/arviz/issues/1477))
* Do not plot divergences in `plot_trace` when `kind=rank_vlines` or `kind=rank_bars` ([1476](https://github.com/arviz-devs/arviz/issues/1476))
* Allow ignoring `observed` argument of `pymc3.DensityDist` in `from_pymc3` ([1495](https://github.com/arviz-devs/arviz/pull/1495))
* Make `from_pymc3` compatible with theano-pymc 1.1.0 ([1495](https://github.com/arviz-devs/arviz/pull/1495))
* Improve typing hints ([1491](https://github.com/arviz-devs/arviz/pull/1491), ([1492](https://github.com/arviz-devs/arviz/pull/1492),
  ([1493](https://github.com/arviz-devs/arviz/pull/1493), ([1494](https://github.com/arviz-devs/arviz/pull/1494) and
  ([1497](https://github.com/arviz-devs/arviz/pull/1497))


### Deprecation
* `plot_khat` deprecate `annotate` argument in favor of `threshold`. The new argument accepts floats ([1478](https://github.com/arviz-devs/arviz/issues/1478))

### Documentation
* Reorganize documentation and change sphinx theme ([1406](https://github.com/arviz-devs/arviz/pull/1406))
* Switch to [MyST](https://myst-parser.readthedocs.io/en/latest/) and [MyST-NB](https://myst-nb.readthedocs.io/en/latest/index.html)
  for markdown/notebook parsing in docs ([1406](https://github.com/arviz-devs/arviz/pull/1406))
* Incorporated `input_core_dims` in `hdi` and `plot_hdi` docstrings ([1410](https://github.com/arviz-devs/arviz/pull/1410))
* Add documentation pages about experimental `SamplingWrapper`s usage ([1373](https://github.com/arviz-devs/arviz/pull/1373))
* Show example titles in gallery page ([1484](https://github.com/arviz-devs/arviz/pull/1484))
* Add `sample_stats` naming convention to the InferenceData schema ([1063](https://github.com/arviz-devs/arviz/pull/1063))
* Extend api documentation about `InferenceData` methods ([1338](https://github.com/arviz-devs/arviz/pull/1338))

### Experimental
* Modified `SamplingWrapper` base API ([1373](https://github.com/arviz-devs/arviz/pull/1373))

## v0.10.0 (2020 Sep 24)
### New features
* Added InferenceData dataset containing circular variables ([1265](https://github.com/arviz-devs/arviz/pull/1265))
* Added `is_circular` argument to `plot_dist` and `plot_kde` allowing for a circular histogram (Matplotlib, Bokeh) or 1D KDE plot (Matplotlib). ([1266](https://github.com/arviz-devs/arviz/pull/1266))
* Added `to_dict` method for InferenceData object ([1223](https://github.com/arviz-devs/arviz/pull/1223))
* Added `circ_var_names` argument to `plot_trace` allowing for circular traceplot (Matplotlib) ([1336](https://github.com/arviz-devs/arviz/pull/1336))
* Ridgeplot is hdi aware. By default displays truncated densities at the specified `hdi_prop` level ([1348](https://github.com/arviz-devs/arviz/pull/1348))
* Added `plot_separation` ([1359](https://github.com/arviz-devs/arviz/pull/1359))
* Extended methods from `xr.Dataset` to `InferenceData` ([1254](https://github.com/arviz-devs/arviz/pull/1254))
* Add `extend` and `add_groups` to `InferenceData` ([1300](https://github.com/arviz-devs/arviz/pull/1300) and [1386](https://github.com/arviz-devs/arviz/pull/1386))
* Added `__iter__` method (`.items`) for InferenceData ([1356](https://github.com/arviz-devs/arviz/pull/1356))
* Add support for discrete variables in `plot_bpv` ([#1379](https://github.com/arviz-devs/arviz/pull/1379))

### Maintenance and fixes
* Automatic conversion of list/tuple to numpy array in distplot ([1277](https://github.com/arviz-devs/arviz/pull/1277))
* `plot_posterior` fix overlap of hdi and rope ([1263](https://github.com/arviz-devs/arviz/pull/1263))
* `plot_dist` bins argument error fixed ([1306](https://github.com/arviz-devs/arviz/pull/1306))
* Improve handling of circular variables in `az.summary` ([1313](https://github.com/arviz-devs/arviz/pull/1313))
* Removed change of default warning in `ELPDData` string representation ([1321](https://github.com/arviz-devs/arviz/pull/1321))
* Update `radon` example dataset to current InferenceData schema specification ([1320](https://github.com/arviz-devs/arviz/pull/1320))
* Update `from_cmdstan` functionality and add warmup groups ([1330](https://github.com/arviz-devs/arviz/pull/1330) and [1351](https://github.com/arviz-devs/arviz/pull/1351))
* Restructure plotting code to be compatible with mpl>=3.3 ([1312](https://github.com/arviz-devs/arviz/pull/1312) and [1352](https://github.com/arviz-devs/arviz/pull/1352))
* Replaced `_fast_kde()` with `kde()` which now also supports circular variables via the argument `circular` ([1284](https://github.com/arviz-devs/arviz/pull/1284)).
* Increased `from_pystan` attrs information content ([1353](https://github.com/arviz-devs/arviz/pull/1353))
* Allow `plot_trace` to return and accept axes ([1361](https://github.com/arviz-devs/arviz/pull/1361))
* Update diagnostics to be on par with posterior package ([1366](https://github.com/arviz-devs/arviz/pull/1366))
* Use method="average" in `scipy.stats.rankdata` ([1380](https://github.com/arviz-devs/arviz/pull/1380))
* Add more `plot_parallel` examples ([1380](https://github.com/arviz-devs/arviz/pull/1380))
* Bump minimum xarray version to 0.16.1 ([1389](https://github.com/arviz-devs/arviz/pull/1389)
* Fix multi rope for `plot_forest` ([1390](https://github.com/arviz-devs/arviz/pull/1390))
* Bump minimum xarray version to 0.16.1 ([1389](https://github.com/arviz-devs/arviz/pull/1389))
* `from_dict` will now store warmup groups even with the main group missing ([1386](https://github.com/arviz-devs/arviz/pull/1386))
* increase robustness for repr_html handling ([1392](https://github.com/arviz-devs/arviz/pull/1392))

## v0.9.0 (2020 June 23)
### New features
* loo-pit plot. The kde is computed over the data interval (this could be shorter than [0, 1]). The HDI is computed analytically ([1215](https://github.com/arviz-devs/arviz/pull/1215))
* Added `html_repr` of InferenceData objects for jupyter notebooks. ([1217](https://github.com/arviz-devs/arviz/pull/1217))
* Added support for PyJAGS via the function `from_pyjags`. ([1219](https://github.com/arviz-devs/arviz/pull/1219) and [1245](https://github.com/arviz-devs/arviz/pull/1245))
* `from_pymc3` can now retrieve `coords` and `dims` from model context ([1228](https://github.com/arviz-devs/arviz/pull/1228), [1240](https://github.com/arviz-devs/arviz/pull/1240) and [1249](https://github.com/arviz-devs/arviz/pull/1249))
* `plot_trace` now supports multiple aesthetics to identify chain and variable
  shape and support matplotlib aliases ([1253](https://github.com/arviz-devs/arviz/pull/1253))
* `plot_hdi` can now take already computed HDI values ([1241](https://github.com/arviz-devs/arviz/pull/1241))
* `plot_bpv`. A new plot for Bayesian p-values ([1222](https://github.com/arviz-devs/arviz/pull/1222))

### Maintenance and fixes
* Include data from `MultiObservedRV` to `observed_data` when using
  `from_pymc3` ([1098](https://github.com/arviz-devs/arviz/pull/1098))
* Added a note on `plot_pair` when trying to use `plot_kde` on `InferenceData`
  objects. ([1218](https://github.com/arviz-devs/arviz/pull/1218))
* Added `log_likelihood` argument to `from_pyro` and a warning if log likelihood cannot be obtained ([1227](https://github.com/arviz-devs/arviz/pull/1227))
* Skip tests on matplotlib animations if ffmpeg is not installed ([1227](https://github.com/arviz-devs/arviz/pull/1227))
* Fix hpd bug where arguments were being ignored ([1236](https://github.com/arviz-devs/arviz/pull/1236))
* Remove false positive warning in `plot_hdi` and fixed matplotlib axes generation ([1241](https://github.com/arviz-devs/arviz/pull/1241))
* Change the default `zorder` of scatter points from `0` to `0.6` in `plot_pair` ([1246](https://github.com/arviz-devs/arviz/pull/1246))
* Update `get_bins` for numpy 1.19 compatibility ([1256](https://github.com/arviz-devs/arviz/pull/1256))
* Fixes to `rug`, `divergences` arguments in `plot_trace` ([1253](https://github.com/arviz-devs/arviz/pull/1253))

### Deprecation
* Using `from_pymc3` without a model context available now raises a
  `FutureWarning` and will be deprecated in a future version ([1227](https://github.com/arviz-devs/arviz/pull/1227))
* In `plot_trace`, `chain_prop` and `compact_prop` as tuples will now raise a
  `FutureWarning` ([1253](https://github.com/arviz-devs/arviz/pull/1253))
* `hdi` with 2d data raises a FutureWarning ([1241](https://github.com/arviz-devs/arviz/pull/1241))

### Documentation
* A section has been added to the documentation at InferenceDataCookbook.ipynb illustrating the use of ArviZ in conjunction with PyJAGS. ([1219](https://github.com/arviz-devs/arviz/pull/1219) and [1245](https://github.com/arviz-devs/arviz/pull/1245))
* Fixed inconsistent capitalization in `plot_hdi` docstring ([1221](https://github.com/arviz-devs/arviz/pull/1221))
* Fixed and extended `InferenceData.map` docs ([1255](https://github.com/arviz-devs/arviz/pull/1255))

## v0.8.3 (2020 May 28)
### Maintenance and fixes
* Restructured internals of `from_pymc3` to handle old pymc3 releases and
  sliced traces and to provide useful warnings ([1211](https://github.com/arviz-devs/arviz/pull/1211))


## v0.8.2 (2020 May 25)
### Maintenance and fixes
* Fixed bug in `from_pymc3` for sliced `pymc3.MultiTrace` input ([1209](https://github.com/arviz-devs/arviz/pull/1209))

## v0.8.1 (2020 May 24)

### Maintenance and fixes
* Fixed bug in `from_pymc3` when used with PyMC3<3.9 ([1203](https://github.com/arviz-devs/arviz/pull/1203))
* Fixed enforcement of rcParam `plot.max_subplots` in `plot_trace` and
  `plot_pair` ([1205](https://github.com/arviz-devs/arviz/pull/1205))
* Removed extra subplot row and column in in `plot_pair` with `marginal=True` ([1205](https://github.com/arviz-devs/arviz/pull/1205))
* Added latest PyMC3 release to CI in addition to using GitHub default branch ([1207](https://github.com/arviz-devs/arviz/pull/1207))

### Documentation
* Use `dev` as version indicator in online documentation ([1204](https://github.com/arviz-devs/arviz/pull/1204))

## v0.8.0 (2020 May 23)

### New features
* Stats and plotting functions that provide `var_names` arg can now filter parameters based on partial naming (`filter="like"`) or regular expressions (`filter="regex"`) (see [1154](https://github.com/arviz-devs/arviz/pull/1154)).
* Add `true_values` argument for `plot_pair`. It allows for a scatter plot showing the true values of the variables ([1140](https://github.com/arviz-devs/arviz/pull/1140))
* Allow xarray.Dataarray input for plots.([1120](https://github.com/arviz-devs/arviz/pull/1120))
* Revamped the `hpd` function to make it work with mutidimensional arrays, InferenceData and xarray objects ([1117](https://github.com/arviz-devs/arviz/pull/1117))
* Skip test for optional/extra dependencies when not installed ([1113](https://github.com/arviz-devs/arviz/pull/1113))
* Add option to display rank plots instead of trace ([1134](https://github.com/arviz-devs/arviz/pull/1134))
* Add out-of-sample groups (`predictions` and `predictions_constant_data`) to `from_dict` ([1125](https://github.com/arviz-devs/arviz/pull/1125))
* Add out-of-sample groups (`predictions` and `predictions_constant_data`) and `constant_data` group to pyro and numpyro translation ([1090](https://github.com/arviz-devs/arviz/pull/1090), [1125](https://github.com/arviz-devs/arviz/pull/1125))
* Add `num_chains` and `pred_dims` arguments to from_pyro and from_numpyro ([1090](https://github.com/arviz-devs/arviz/pull/1090), [1125](https://github.com/arviz-devs/arviz/pull/1125))
* Integrate jointplot into pairplot, add point-estimate and overlay of plot kinds ([1079](https://github.com/arviz-devs/arviz/pull/1079))
* New grayscale style. This also add two new cmaps `cet_grey_r` and `cet_grey_r`. These are perceptually uniform gray scale cmaps from colorcet (linear_grey_10_95_c0) ([1164](https://github.com/arviz-devs/arviz/pull/1164))
* Add warmup groups to InferenceData objects, initial support for PyStan ([1126](https://github.com/arviz-devs/arviz/pull/1126)) and PyMC3 ([1171](https://github.com/arviz-devs/arviz/pull/1171))
* `hdi_prob` will not plot hdi if argument `hide` is passed. Previously `credible_interval` would omit HPD if `None` was passed  ([1176](https://github.com/arviz-devs/arviz/pull/1176))
* Add `stats.ic_pointwise` rcParam ([1173](https://github.com/arviz-devs/arviz/pull/1173))
* Add `var_name` argument to information criterion calculation: `compare`,
  `loo` and `waic` ([1173](https://github.com/arviz-devs/arviz/pull/1173))

### Maintenance and fixes
* Fixed `plot_pair` functionality for two variables with bokeh backend ([1179](https://github.com/arviz-devs/arviz/pull/1179))
* Changed `diagonal` argument for `marginals` and fixed `point_estimate_marker_kwargs` in `plot_pair` ([1167](https://github.com/arviz-devs/arviz/pull/1167))
* Fixed behaviour of `credible_interval=None` in `plot_posterior` ([1115](https://github.com/arviz-devs/arviz/pull/1115))
* Fixed hist kind of `plot_dist` with multidimensional input ([1115](https://github.com/arviz-devs/arviz/pull/1115))
* Fixed `TypeError` in `transform` argument of `plot_density` and `plot_forest` when `InferenceData` is a list or tuple ([1121](https://github.com/arviz-devs/arviz/pull/1121))
* Fixed overlaid pairplots issue ([1135](https://github.com/arviz-devs/arviz/pull/1135))
* Update Docker building steps ([1127](https://github.com/arviz-devs/arviz/pull/1127))
* Updated benchmarks and moved to asv_benchmarks/benchmarks ([1142](https://github.com/arviz-devs/arviz/pull/1142))
* Moved `_fast_kde`, `_fast_kde_2d`, `get_bins` and `_sturges_formula` to `numeric_utils` and `get_coords` to `utils` ([1142](https://github.com/arviz-devs/arviz/pull/1142))
* Rank plot: rename `axes` argument to `ax` ([1144](https://github.com/arviz-devs/arviz/pull/1144))
* Added a warning specifying log scale is now the default in compare/loo/waic functions ([1150](https://github.com/arviz-devs/arviz/pull/1150)).
* Fixed bug in `plot_posterior` with rcParam "plot.matplotlib.show" = True ([1151](https://github.com/arviz-devs/arviz/pull/1151))
* Set `fill_last` argument of `plot_kde` to False by default ([1158](https://github.com/arviz-devs/arviz/pull/1158))
* plot_ppc animation: improve docs and error handling ([1162](https://github.com/arviz-devs/arviz/pull/1162))
* Fix import error when wrapped function docstring is empty ([1192](https://github.com/arviz-devs/arviz/pull/1192))
* Fix passing axes to plot_density with several datasets ([1198](https://github.com/arviz-devs/arviz/pull/1198))

### Deprecation
* `hpd` function deprecated in favor of `hdi`. `credible_interval` argument replaced by `hdi_prob`throughout with exception of `plot_loo_pit` ([1176](https://github.com/arviz-devs/arviz/pull/1176))
* `plot_hpd` function deprecated in favor of `plot_hdi`. ([1190](https://github.com/arviz-devs/arviz/pull/1190))

### Documentation
* Add classifier to `setup.py` including Matplotlib framework ([1133](https://github.com/arviz-devs/arviz/pull/1133))
* Image thumbs generation updated to be Bokeh 2 compatible ([1116](https://github.com/arviz-devs/arviz/pull/1116))
* Add new examples for `plot_pair` ([1110](https://github.com/arviz-devs/arviz/pull/1110))
* Add examples for `psislw` and `r2_score` ([1129](https://github.com/arviz-devs/arviz/pull/1129))
* Add more examples on 2D kde customization ([1158](https://github.com/arviz-devs/arviz/pull/1158))
* Make docs compatible with sphinx3 and configure `intersphinx` for better
  references ([1184](https://github.com/arviz-devs/arviz/pull/1184))
* Extend the developer guide and add it to the website ([1184](https://github.com/arviz-devs/arviz/pull/1184))

## v0.7.0 (2020 Mar 2)

### New features
* Add out-of-sample predictions (`predictions` and  `predictions_constant_data` groups) to pymc3, pystan, cmdstan and cmdstanpy translations ([983](https://github.com/arviz-devs/arviz/pull/983), [1032](https://github.com/arviz-devs/arviz/pull/1032) and [1064](https://github.com/arviz-devs/arviz/pull/1064))
* Started adding pointwise log likelihood storage support ([794](https://github.com/arviz-devs/arviz/pull/794), [1044](https://github.com/arviz-devs/arviz/pull/1044) and [1064](https://github.com/arviz-devs/arviz/pull/1064))
* Add out-of-sample predictions (`predictions` and  `predictions_constant_data` groups) to pymc3 and pystan translations ([983](https://github.com/arviz-devs/arviz/pull/983) and [1032](https://github.com/arviz-devs/arviz/pull/1032))
* Started adding pointwise log likelihood storage support ([794](https://github.com/arviz-devs/arviz/pull/794), [1044](https://github.com/arviz-devs/arviz/pull/1044))
* Violinplot: rug-plot option ([997](https://github.com/arviz-devs/arviz/pull/997))
* Integrated rcParams `plot.point_estimate` ([994](https://github.com/arviz-devs/arviz/pull/994)), `stats.ic_scale` ([993](https://github.com/arviz-devs/arviz/pull/993)) and `stats.credible_interval` ([1017](https://github.com/arviz-devs/arviz/pull/1017))
* Added `group` argument to `plot_ppc` ([1008](https://github.com/arviz-devs/arviz/pull/1008)), `plot_pair` ([1009](https://github.com/arviz-devs/arviz/pull/1009)) and `plot_joint` ([1012](https://github.com/arviz-devs/arviz/pull/1012))
* Added `transform` argument to `plot_trace`, `plot_forest`, `plot_pair`, `plot_posterior`, `plot_rank`, `plot_parallel`,  `plot_violin`,`plot_density`, `plot_joint` ([1036](https://github.com/arviz-devs/arviz/pull/1036))
* Add `skipna` argument to `hpd` and `summary` ([1035](https://github.com/arviz-devs/arviz/pull/1035))
* Added `transform` argument to `plot_trace`, `plot_forest`, `plot_pair`, `plot_posterior`, `plot_rank`, `plot_parallel`,  `plot_violin`,`plot_density`, `plot_joint` ([1036](https://github.com/arviz-devs/arviz/pull/1036))
* Add `marker` functionality to `bokeh_plot_elpd` ([1040](https://github.com/arviz-devs/arviz/pull/1040))
* Add `ridgeplot_quantiles` argument to `plot_forest` ([1047](https://github.com/arviz-devs/arviz/pull/1047))
* Added the functionality [interactive legends](https://docs.bokeh.org/en/1.4.0/docs/user_guide/interaction/legends.html) for bokeh plots of `densityplot`, `energyplot`
  and `essplot` ([1024](https://github.com/arviz-devs/arviz/pull/1024))
* New defaults for cross validation: `loo` (old: waic) and `log` -scale (old: `deviance` -scale) ([1067](https://github.com/arviz-devs/arviz/pull/1067))
* **Experimental Feature**: Added `arviz.wrappers` module to allow ArviZ to refit the models if necessary ([771](https://github.com/arviz-devs/arviz/pull/771))
* **Experimental Feature**: Added `reloo` function to ArviZ ([771](https://github.com/arviz-devs/arviz/pull/771))
* Added new helper function `matplotlib_kwarg_dealiaser` ([1073](https://github.com/arviz-devs/arviz/pull/1073))
* ArviZ version to InferenceData attributes. ([1086](https://github.com/arviz-devs/arviz/pull/1086))
* Add `log_likelihood` argument to `from_pymc3` ([1082](https://github.com/arviz-devs/arviz/pull/1082))
* Integrated rcParams for `plot.bokeh.layout` and `plot.backend`. ([1089](https://github.com/arviz-devs/arviz/pull/1089))
* Add automatic legends in `plot_trace` with compact=True (matplotlib only) ([1070](https://github.com/arviz-devs/arviz/pull/1070))
* Updated hover information for `plot_pair` with bokeh backend ([1074](https://github.com/arviz-devs/arviz/pull/1074))


### Maintenance and fixes
* Fixed bug in density and posterior plot bin computation ([1049](https://github.com/arviz-devs/arviz/pull/1049))
* Fixed bug in density plot ax argument ([1049](https://github.com/arviz-devs/arviz/pull/1049))
* Fixed bug in extracting prior samples for cmdstanpy ([979](https://github.com/arviz-devs/arviz/pull/979))
* Fix erroneous warning in traceplot ([989](https://github.com/arviz-devs/arviz/pull/989))
* Correct bfmi denominator ([991](https://github.com/arviz-devs/arviz/pull/991))
* Removed parallel from jit full ([996](https://github.com/arviz-devs/arviz/pull/996))
* Rename flat_inference_data_to_dict ([1003](https://github.com/arviz-devs/arviz/pull/1003))
* Violinplot: fix histogram ([997](https://github.com/arviz-devs/arviz/pull/997))
* Convert all instances of SyntaxWarning to UserWarning ([1016](https://github.com/arviz-devs/arviz/pull/1016))
* Fix `point_estimate` in `plot_posterior` ([1038](https://github.com/arviz-devs/arviz/pull/1038))
* Fix interpolation `hpd_plot` ([1039](https://github.com/arviz-devs/arviz/pull/1039))
* Fix `io_pymc3.py` to handle models with `potentials` ([1043](https://github.com/arviz-devs/arviz/pull/1043))
* Fix several inconsistencies between schema and `from_pymc3` implementation
  in groups `prior`, `prior_predictive` and `observed_data` ([1045](https://github.com/arviz-devs/arviz/pull/1045))
* Stabilize covariance matrix for `plot_kde_2d` ([1075](https://github.com/arviz-devs/arviz/pull/1075))
* Removed extra dim in `prior` data in `from_pyro` ([1071](https://github.com/arviz-devs/arviz/pull/1071))
* Moved CI and docs (build & deploy) to Azure Pipelines and started using codecov ([1080](https://github.com/arviz-devs/arviz/pull/1080))
* Fixed bug in densityplot when variables differ between models ([1096](https://github.com/arviz-devs/arviz/pull/1096))

### Deprecation
* `from_pymc3` now requires PyMC3>=3.8

### Documentation
* Updated `InferenceData` schema specification (`log_likelihood`,
  `predictions` and `predictions_constant_data` groups)
* Clarify the usage of `plot_joint` ([1001](https://github.com/arviz-devs/arviz/pull/1001))
* Added the API link of function to examples ([1013](https://github.com/arviz-devs/arviz/pull/1013))
* Updated PyStan_schema_example to include example of out-of-sample prediction ([1032](https://github.com/arviz-devs/arviz/pull/1032))
* Added example for `concat` method ([1037](https://github.com/arviz-devs/arviz/pull/1037))


## v0.6.1 (2019 Dec 28)

### New features
* Update for pair_plot divergences can be selected
* Default tools follow global (ArviZ) defaults
* Add interactive legend for a plot, if only two variables are used in pairplot

### Maintenance and fixes
* Change `packaging` import from absolute to relative format, explicitly importing `version` function


## v0.6.0 (2019 Dec 24)

### New features

* Initial bokeh support.
* ArviZ.jl a Julia interface to ArviZ (@sethaxen )

### Maintenance and fixes

* Fully support `numpyro` (@fehiepsi )
* log_likelihood and observed data from pyro
* improve rcparams
* fix `az.concat` functionality (@anzelpwj )

### Documentation
* distplot docstring plotting example (@jscarbor )

## v0.5.1 (2019 Sep 16)

### Maintenance and fixes
* Comment dev requirements in setup.py


## v0.5.0 (2019 Sep 15)

## New features
* Add from_numpyro Integration ([811](https://github.com/arviz-devs/arviz/pull/811))
* Numba Google Summer of Code additions (https://ban-zee.github.io/jekyll/update/2019/08/19/Submission.html)
* Model checking, Inference Data, and Convergence assessments (https://github.com/OriolAbril/gsoc2019/blob/master/final_work_submission.md)


## v0.4.1 (2019 Jun 9)

### New features
* Reorder stats columns ([695](https://github.com/arviz-devs/arviz/pull/695))
* Plot Forest reports ess and rhat by default([685](https://github.com/arviz-devs/arviz/pull/685))
* Add pointwise elpd ([678](https://github.com/arviz-devs/arviz/pull/678))

### Maintenance and fixes
* Fix io_pymc3 bug ([693](https://github.com/arviz-devs/arviz/pull/693))
* Fix io_pymc3 warning ([686](https://github.com/arviz-devs/arviz/pull/686))
* Fix 0 size bug with pystan ([677](https://github.com/arviz-devs/arviz/pull/677))


## v0.4.0 (2019 May 20)

### New features
* Add plot_dist ([592](https://github.com/arviz-devs/arviz/pull/592))
* New rhat and ess ([623](https://github.com/arviz-devs/arviz/pull/623))
* Add plot_hpd ([611](https://github.com/arviz-devs/arviz/pull/611))
* Add plot_rank ([625](https://github.com/arviz-devs/arviz/pull/625))

### Deprecation
* Remove load_data and save_data ([625](https://github.com/arviz-devs/arviz/pull/625))


## v0.3.3 (2019 Feb 23)

### New features
* Plot ppc supports multiple chains ([526](https://github.com/arviz-devs/arviz/pull/526))
* Plot titles now wrap ([441](https://github.com/arviz-devs/arviz/pull/441))
* plot_density uses a grid ([379](https://github.com/arviz-devs/arviz/pull/379))
* emcee reader support ([550](https://github.com/arviz-devs/arviz/pull/550))
* Animations in plot_ppc ([546](https://github.com/arviz-devs/arviz/pull/546))
* Optional dictionary for stat_funcs in summary ([583](https://github.com/arviz-devs/arviz/pull/583))
* Can exclude variables in selections with negated variable names ([574](https://github.com/arviz-devs/arviz/pull/574))

### Maintenance and fixes
* Order maintained with xarray_var_iter ([557](https://github.com/arviz-devs/arviz/pull/557))
* Testing very improved (multiple)
* Fix nan handling in effective sample size ([573](https://github.com/arviz-devs/arviz/pull/573))
* Fix kde scaling ([582](https://github.com/arviz-devs/arviz/pull/582))
* xticks for discrete variables ([586](https://github.com/arviz-devs/arviz/pull/586))
* Empty InferenceData saves consistent with netcdf ([577](https://github.com/arviz-devs/arviz/pull/577))
* Removes numpy pinning ([594](https://github.com/arviz-devs/arviz/pull/594))

### Documentation
* JOSS and Zenodo badges ([537](https://github.com/arviz-devs/arviz/pull/537))
* Gitter badge ([548](https://github.com/arviz-devs/arviz/pull/548))
* Docs for combining InferenceData ([590](https://github.com/arviz-devs/arviz/pull/590))

## v0.3.2 (2019 Jan 15)

### New features

* Support PyStan3 ([464](https://github.com/arviz-devs/arviz/pull/464))
* Add some more information to the inference data of tfp ([447](https://github.com/arviz-devs/arviz/pull/447))
* Use Split R-hat ([477](https://github.com/arviz-devs/arviz/pull/477))
* Normalize from_xyz functions ([490](https://github.com/arviz-devs/arviz/pull/490))
* KDE: Display quantiles ([479](https://github.com/arviz-devs/arviz/pull/479))
* Add multiple rope support to `plot_forest` ([448](https://github.com/arviz-devs/arviz/pull/448))
* Numba jit compilation to speed up some methods ([515](https://github.com/arviz-devs/arviz/pull/515))
* Add `from_dict` for easier creation of az.InferenceData objects  ([524](https://github.com/arviz-devs/arviz/pull/524))
* Add stable logsumexp ([522](https://github.com/arviz-devs/arviz/pull/522))


### Maintenance and fixes

* Fix for `from_pyro` with multiple chains ([463](https://github.com/arviz-devs/arviz/pull/463))
* Check `__version__` for attr ([466](https://github.com/arviz-devs/arviz/pull/466))
* And exception to plot compare ([461](https://github.com/arviz-devs/arviz/pull/461))
* Add Docker Testing to travisCI ([473](https://github.com/arviz-devs/arviz/pull/473))
* fix jointplot warning ([478](https://github.com/arviz-devs/arviz/pull/478))
* Fix tensorflow import bug ([489](https://github.com/arviz-devs/arviz/pull/489))
* Rename N_effective to S_effective ([505](https://github.com/arviz-devs/arviz/pull/505))


### Documentation

* Add docs to plot compare ([461](https://github.com/arviz-devs/arviz/pull/461))
* Add InferenceData tutorial in header ([502](https://github.com/arviz-devs/arviz/pull/502))
* Added figure to InferenceData tutorial ([510](https://github.com/arviz-devs/arviz/pull/510))


## v0.3.1 (2018 Dec 18)

### Maintenance and fixes
* Fix installation problem with release 0.3.0

## v0.3.0 (2018 Dec 14)

* First Beta Release<|MERGE_RESOLUTION|>--- conflicted
+++ resolved
@@ -8,11 +8,8 @@
 
 ### Maintenance and fixes
 - Fix `reloo` outdated usage of `ELPDData` ([2158](https://github.com/arviz-devs/arviz/pull/2158))
-<<<<<<< HEAD
 - plot_bpv smooth discrete data only when computing u_values ([2179](https://github.com/arviz-devs/arviz/pull/2179))
-=======
 - Fix bug when beanmachine objects lack some fields ([2154](https://github.com/arviz-devs/arviz/pull/2154))
->>>>>>> 56867478
 
 ### Deprecation
 
