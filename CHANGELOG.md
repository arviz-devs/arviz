--- conflicted
+++ resolved
@@ -14,10 +14,7 @@
 * Improve error messages in `stats.compare()`, and `var_name` parameter. ([1616](https://github.com/arviz-devs/arviz/pull/1616))
 * Added ability to plot HDI contours to `plot_kde` with the new `hdi_probs` parameter. ([1665](https://github.com/arviz-devs/arviz/pull/1665))
 * Add dtype parsing and setting in all Stan converters ([1632](https://github.com/arviz-devs/arviz/pull/1632))
-<<<<<<< HEAD
 * Added warning message in `plot_dist_comparison()` in case subplots go over the limit ([1688](https://github.com/arviz-devs/arviz/pull/1688)) 
-=======
->>>>>>> 7ebedd2d
 
 ### Maintenance and fixes
 * Fixed conversion of Pyro output fit using GPUs ([1659](https://github.com/arviz-devs/arviz/pull/1659))
