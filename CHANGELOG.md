# Change Log

## v0.x.x Unreleased

### New features

### Maintenance and fixes
<<<<<<< HEAD
* Change `ax.plot` usage to `ax.scatter` in `plot_pair`. ([1990](https://github.com/arviz-devs/arviz/pull/1990))
=======
* Add exception in `az.plot_hdi` for `x` of type `np.datetime64` and `smooth=True` ([2016](https://github.com/arviz-devs/arviz/pull/2016))
>>>>>>> 101a0f60

### Deprecation

### Documentation
* Add translation overview to contributing guide ([2041](https://github.com/arviz-devs/arviz/pull/2041))


## v0.12.1 (2022 May 12)
### New features

* Add `stat_focus` argument to `arviz.summary` ([1998](https://github.com/arviz-devs/arviz/pull/1998))

### Maintenance and fixes
* `psislw` now smooths log-weights even when shape is lower than `1/3`([2011](https://github.com/arviz-devs/arviz/pull/2011))
* Fixes `from_cmdstanpy`,  handles parameter vectors of length 1 ([2023](https://github.com/arviz-devs/arviz/pull/2023))
* Fix typo in `BaseLabeller` that broke `NoVarLabeller` ([2018](https://github.com/arviz-devs/arviz/pull/2018))

### Documentation
* Adding plotting guides ([2025](https://github.com/arviz-devs/arviz/pull/2025))
* Update links to use new domain ([2013](https://github.com/arviz-devs/arviz/pull/2013))


## v0.12.0 (2022 Mar 23)
### New features

* Add new convenience function `arviz.extract_dataset` ([1725](https://github.com/arviz-devs/arviz/pull/1725))
* Add `combine_dims` argument to several functions ([1676](https://github.com/arviz-devs/arviz/pull/1676))
* [experimental] Enable dask chunking information to be passed to `InferenceData.from_netcdf` with regex support ([1749](https://github.com/arviz-devs/arviz/pull/1749))
* Allow kwargs to customize appearance of the mean in `plot_lm`
* Add dict option to `from_cmdstan` log_likelihood parameter (as in `from_pystan`)
* Unify model comparison API. Both `plot_compare`, `plot_elpd` can now take dicts of InferenceData or ELPDData ([1690](https://github.com/arviz-devs/arviz/pull/1690))
* Change default for rcParam `stats.ic_pointwise` to True ([1690](https://github.com/arviz-devs/arviz/pull/1690))
* Add new plot type: plot_ecdf ([1753](https://github.com/arviz-devs/arviz/pull/1753))


### Maintenance and fixes
* Drop Python 3.6 support ([1430](https://github.com/arviz-devs/arviz/pull/1430))
* Bokeh 3 compatibility. ([1919](https://github.com/arviz-devs/arviz/pull/1919))
* Remove manual setting of 2d KDE limits ([1939](https://github.com/arviz-devs/arviz/pull/1939))
* Pin to bokeh<3 version ([1954](https://github.com/arviz-devs/arviz/pull/1954))
* Fix legend labels in plot_ppc to reflect prior or posterior. ([1967](https://github.com/arviz-devs/arviz/pull/1967))
* Change `DataFrame.append` to `pandas.concat` ([1973](https://github.com/arviz-devs/arviz/pull/1973))
* Fix axis sharing behaviour in `plot_pair`. ([1985](https://github.com/arviz-devs/arviz/pull/1985))
* Fix parameter duplication problem with PyStan ([1962](https://github.com/arviz-devs/arviz/pull/1962))
* Temporarily disable pyjags tests ([1963](https://github.com/arviz-devs/arviz/pull/1963))
* Fix tuple bug in coords ([1695](https://github.com/arviz-devs/arviz/pull/1695))
* Fix extend 'right' join bug ([1718](https://github.com/arviz-devs/arviz/pull/1718))
* Update attribute handling for InferenceData ([1357](https://github.com/arviz-devs/arviz/pull/1357))
* Fix R2 implementation ([1666](https://github.com/arviz-devs/arviz/pull/1666))
* Added warning message in `plot_dist_comparison()` in case subplots go over the limit ([1688](https://github.com/arviz-devs/arviz/pull/1688))
* Fix coord value ignoring for default dims ([2001](https://github.com/arviz-devs/arviz/pull/2001))
* Fixed plot_posterior with boolean data ([1707](https://github.com/arviz-devs/arviz/pull/1707))
* Fix min_ess usage in plot_ess ([2002](https://github.com/arviz-devs/arviz/pull/2002))

### Deprecation

### Documentation
* Fixed typo in `Forestplot` documentation
* Restructured contributing section and added several new pages to help contributing to docs ([1903](https://github.com/arviz-devs/arviz/pull/1903))


## v0.11.4 (2021 Oct 3)

### Maintenance and fixes
* Fix standard deviation code in density utils by replacing it with `np.std`. ([1833](https://github.com/arviz-devs/arviz/pull/1833))

## v0.11.3 (2021 Oct 1)
### New features
* Change order of regularization in `psislw` ([1943](https://github.com/arviz-devs/arviz/pull/1943))
* Added `labeller` argument to enable label customization in plots and summary ([1201](https://github.com/arviz-devs/arviz/pull/1201))
* Added `arviz.labels` module with classes and utilities ([1201](https://github.com/arviz-devs/arviz/pull/1201) and [1605](https://github.com/arviz-devs/arviz/pull/1605))
* Added probability estimate within ROPE in `plot_posterior` ([1570](https://github.com/arviz-devs/arviz/pull/1570))
* Added `rope_color` and `ref_val_color` arguments to `plot_posterior` ([1570](https://github.com/arviz-devs/arviz/pull/1570))
* Improved retrieving or pointwise log likelihood in `from_cmdstanpy`, `from_cmdstan` and `from_pystan` ([1579](https://github.com/arviz-devs/arviz/pull/1579) and [1599](https://github.com/arviz-devs/arviz/pull/1599))
* Added interactive legend to bokeh `forestplot` ([1591](https://github.com/arviz-devs/arviz/pull/1591))
* Added interactive legend to bokeh `ppcplot` ([1602](https://github.com/arviz-devs/arviz/pull/1602))
* Add more helpful error message for HDF5 problems reading `InferenceData` from NetCDF ([1637](https://github.com/arviz-devs/arviz/pull/1637))
* Added `data.log_likelihood`, `stats.ic_compare_method` and `plot.density_kind` to `rcParams` ([1611](https://github.com/arviz-devs/arviz/pull/1611))
* Improve error messages in `stats.compare()`, and `var_name` parameter. ([1616](https://github.com/arviz-devs/arviz/pull/1616))
* Added ability to plot HDI contours to `plot_kde` with the new `hdi_probs` parameter. ([1665](https://github.com/arviz-devs/arviz/pull/1665))
* Add dtype parsing and setting in all Stan converters ([1632](https://github.com/arviz-devs/arviz/pull/1632))
* Add option to specify colors for each element in ppc_plot  ([1769](https://github.com/arviz-devs/arviz/pull/1769))

### Maintenance and fixes
* Fix conversion for numpyro models with ImproperUniform latent sites ([1713](https://github.com/arviz-devs/arviz/pull/1713))
* Fixed conversion of Pyro output fit using GPUs ([1659](https://github.com/arviz-devs/arviz/pull/1659))
* Enforced using coordinate values as default labels ([1201](https://github.com/arviz-devs/arviz/pull/1201))
* Integrate `index_origin` with all the library ([1201](https://github.com/arviz-devs/arviz/pull/1201))
* Fix pareto k threshold typo in reloo function ([1580](https://github.com/arviz-devs/arviz/pull/1580))
* Preserve shape from Stan code in `from_cmdstanpy` ([1579](https://github.com/arviz-devs/arviz/pull/1579))
* Updated `from_pystan` converters to follow schema convention ([1585](https://github.com/arviz-devs/arviz/pull/1585)
* Used generator instead of list wherever possible ([1588](https://github.com/arviz-devs/arviz/pull/1588))
* Correctly use chain index when constructing PyMC3 `DefaultTrace` in `from_pymc3` ([1590](https://github.com/arviz-devs/arviz/pull/1590))
* Fix bugs in CmdStanPyConverter ([1595](https://github.com/arviz-devs/arviz/pull/1595) and [1598](https://github.com/arviz-devs/arviz/pull/1598))
* Fix `c` argument in `plot_khat` ([1592](https://github.com/arviz-devs/arviz/pull/1592))
* Fix `ax` argument in `plot_elpd` ([1593](https://github.com/arviz-devs/arviz/pull/1593))
* Remove warning in `stats.py` compare function ([1607](https://github.com/arviz-devs/arviz/pull/1607))
* Fix `ess/rhat` plots in `plot_forest` ([1606](https://github.com/arviz-devs/arviz/pull/1606))
* Fix `from_numpyro` crash when importing model with `thinning=x` for `x > 1` ([1619](https://github.com/arviz-devs/arviz/pull/1619))
* Upload updated mypy.ini in ci if mypy copilot fails ([1624](https://github.com/arviz-devs/arviz/pull/1624))
* Added type checking to raise an error whenever `InferenceData` object is passed using `io_pymc3`'s `trace` argument ([1629](https://github.com/arviz-devs/arviz/pull/1629))
* Fix `xlabels` in `plot_elpd` ([1601](https://github.com/arviz-devs/arviz/pull/1601))
* Renamed `sample` dim to `__sample__` when stacking `chain` and `draw` to avoid dimension collision ([1647](https://github.com/arviz-devs/arviz/pull/1647))
* Removed the `circular` argument in `plot_dist` in favor of `is_circular` ([1681](https://github.com/arviz-devs/arviz/pull/1681))
* Fix `legend` argument in `plot_separation` ([1701](https://github.com/arviz-devs/arviz/pull/1701))
* Removed testing dependency on http download for radon dataset ([1717](https://github.com/arviz-devs/arviz/pull/1717))
* Fixed plot_kde to take labels with kwargs. ([1710](https://github.com/arviz-devs/arviz/pull/1710))
* Fixed xarray related tests. ([1726](https://github.com/arviz-devs/arviz/pull/1726))
* Fix Bokeh deprecation warnings ([1657](https://github.com/arviz-devs/arviz/pull/1657))
* Fix credible inteval percentage in legend in `plot_loo_pit` ([1745](https://github.com/arviz-devs/arviz/pull/1745))
* Arguments `filter_vars` and `filter_groups` now raise `ValueError` if illegal arguments are passed ([1772](https://github.com/arviz-devs/arviz/pull/1772))
* Remove constrained_layout from arviz rcparams ([1764](https://github.com/arviz-devs/arviz/pull/1764))
* Fix plot_elpd for a single outlier ([1787](https://github.com/arviz-devs/arviz/pull/1787))

### Deprecation
* Deprecated `index_origin` and `order` arguments in `az.summary` ([1201](https://github.com/arviz-devs/arviz/pull/1201))

### Documentation
* Language improvements of the first third of the "Label guide" ([1699](https://github.com/arviz-devs/arviz/pull/1699))
* Added "Label guide" page and API section for `arviz.labels` module ([1201](https://github.com/arviz-devs/arviz/pull/1201) and [1635](https://github.com/arviz-devs/arviz/pull/1635))
* Add "Installation guide" page to the documentation ([1551](https://github.com/arviz-devs/arviz/pull/1551))
* Improve documentation on experimental `SamplingWrapper` classes ([1582](https://github.com/arviz-devs/arviz/pull/1582))
* Added example to `plot_hdi` using Inference Data ([1615](https://github.com/arviz-devs/arviz/pull/1615))
* Removed `geweke` diagnostic from `numba` user guide ([1653](https://github.com/arviz-devs/arviz/pull/1653))
* Restructured the documentation sections to improve community and about us information ([1587](https://github.com/arviz-devs/arviz/pull/1587))

## v0.11.2 (2021 Feb 21)
### New features
* Added `to_zarr` and `from_zarr` methods to InferenceData ([1518](https://github.com/arviz-devs/arviz/pull/1518))
* Added confidence interval band to auto-correlation plot ([1535](https://github.com/arviz-devs/arviz/pull/1535))

### Maintenance and fixes
* Updated CmdStanPy converter form compatibility with versions >=0.9.68 ([1558](https://github.com/arviz-devs/arviz/pull/1558) and ([1564](https://github.com/arviz-devs/arviz/pull/1564))
* Updated `from_cmdstanpy`, `from_cmdstan`, `from_numpyro` and `from_pymc3` converters to follow schema convention ([1550](https://github.com/arviz-devs/arviz/pull/1550), [1541](https://github.com/arviz-devs/arviz/pull/1541), [1525](https://github.com/arviz-devs/arviz/pull/1525) and [1555](https://github.com/arviz-devs/arviz/pull/1555))
* Fix calculation of mode as point estimate ([1552](https://github.com/arviz-devs/arviz/pull/1552))
* Remove variable name from legend in posterior predictive plot ([1559](https://github.com/arviz-devs/arviz/pull/1559))
* Added significant digits formatter to round rope values ([1569](https://github.com/arviz-devs/arviz/pull/1569))
* Updated `from_cmdstan`. csv reader, dtype problem fixed and dtype kwarg added for manual dtype casting ([1565](https://github.com/arviz-devs/arviz/pull/1565))

### Deprecation
* Removed Geweke diagnostic ([1545](https://github.com/arviz-devs/arviz/pull/1545))
* Removed credible_interval and include_circ arguments ([1548](https://github.com/arviz-devs/arviz/pull/1548))

### Documentation
* Added an example for converting dataframe to InferenceData ([1556](https://github.com/arviz-devs/arviz/pull/1556))
* Added example for `coords` argument in `plot_posterior` docstring ([1566](https://github.com/arviz-devs/arviz/pull/1566))

## v0.11.1 (2021 Feb 2)
### Maintenance and fixes
* Fixed ovelapping titles and repeating warnings on circular traceplot ([1517](https://github.com/arviz-devs/arviz/pull/1517))
* Removed repetitive variable names from forest plots of multivariate variables ([1527](https://github.com/arviz-devs/arviz/pull/1527))
* Fixed regression in `plot_pair` labels that prevented coord names to be shown when necessary ([1533](https://github.com/arviz-devs/arviz/pull/1533))

### Documentation
* Use tabs in ArviZ example gallery ([1521](https://github.com/arviz-devs/arviz/pull/1521))

## v0.11.0 (2021 Dec 17)
### New features
* Added `to_dataframe` method to InferenceData ([1395](https://github.com/arviz-devs/arviz/pull/1395))
* Added `__getitem__` magic to InferenceData ([1395](https://github.com/arviz-devs/arviz/pull/1395))
* Added group argument to summary ([1408](https://github.com/arviz-devs/arviz/pull/1408))
* Add `ref_line`, `bar`, `vlines` and `marker_vlines` kwargs to `plot_rank` ([1419](https://github.com/arviz-devs/arviz/pull/1419))
* Add observed argument to (un)plot observed data in `plot_ppc` ([1422](https://github.com/arviz-devs/arviz/pull/1422))
* Add support for named dims and coordinates with multivariate observations ([1429](https://github.com/arviz-devs/arviz/pull/1429))
* Add support for discrete variables in rank plots ([1433](https://github.com/arviz-devs/arviz/pull/1433)) and
  `loo_pit` ([1500](https://github.com/arviz-devs/arviz/pull/1500))
* Add `skipna` argument to `plot_posterior` ([1432](https://github.com/arviz-devs/arviz/pull/1432))
* Make stacking the default method to compute weights in `compare` ([1438](https://github.com/arviz-devs/arviz/pull/1438))
* Add `copy()` method to `InferenceData` class. ([1501](https://github.com/arviz-devs/arviz/pull/1501)).


### Maintenance and fixes
* prevent wrapping group names in InferenceData repr_html ([1407](https://github.com/arviz-devs/arviz/pull/1407))
* Updated CmdStanPy interface ([1409](https://github.com/arviz-devs/arviz/pull/1409))
* Remove left out warning about default IC scale in `compare` ([1412](https://github.com/arviz-devs/arviz/pull/1412))
* Fixed a typo found in an error message raised in `distplot.py` ([1414](https://github.com/arviz-devs/arviz/pull/1414))
* Fix typo in `loo_pit` extraction of log likelihood ([1418](https://github.com/arviz-devs/arviz/pull/1418))
* Have `from_pystan` store attrs as strings to allow netCDF storage ([1417](https://github.com/arviz-devs/arviz/pull/1417))
* Remove ticks and spines in `plot_violin`  ([1426 ](https://github.com/arviz-devs/arviz/pull/1426))
* Use circular KDE function and fix tick labels in circular `plot_trace` ([1428](https://github.com/arviz-devs/arviz/pull/1428))
* Fix `pair_plot` for mixed discrete and continuous variables ([1434](https://github.com/arviz-devs/arviz/pull/1434))
* Fix in-sample deviance in `plot_compare` ([1435](https://github.com/arviz-devs/arviz/pull/1435))
* Fix computation of weights in compare ([1438](https://github.com/arviz-devs/arviz/pull/1438))
* Avoid repeated warning in summary ([1442](https://github.com/arviz-devs/arviz/pull/1442))
* Fix hdi failure with boolean array ([1444](https://github.com/arviz-devs/arviz/pull/1444))
* Automatically get the current axes instance for `plt_kde`, `plot_dist` and `plot_hdi` ([1452](https://github.com/arviz-devs/arviz/pull/1452))
* Add grid argument to manually specify the number of rows and columns ([1459](https://github.com/arviz-devs/arviz/pull/1459))
* Switch to `compact=True` by default in our plots ([1468](https://github.com/arviz-devs/arviz/issues/1468))
* `plot_elpd`, avoid modifying the input dict ([1477](https://github.com/arviz-devs/arviz/issues/1477))
* Do not plot divergences in `plot_trace` when `kind=rank_vlines` or `kind=rank_bars` ([1476](https://github.com/arviz-devs/arviz/issues/1476))
* Allow ignoring `observed` argument of `pymc3.DensityDist` in `from_pymc3` ([1495](https://github.com/arviz-devs/arviz/pull/1495))
* Make `from_pymc3` compatible with theano-pymc 1.1.0 ([1495](https://github.com/arviz-devs/arviz/pull/1495))
* Improve typing hints ([1491](https://github.com/arviz-devs/arviz/pull/1491), ([1492](https://github.com/arviz-devs/arviz/pull/1492),
  ([1493](https://github.com/arviz-devs/arviz/pull/1493), ([1494](https://github.com/arviz-devs/arviz/pull/1494) and
  ([1497](https://github.com/arviz-devs/arviz/pull/1497))


### Deprecation
* `plot_khat` deprecate `annotate` argument in favor of `threshold`. The new argument accepts floats ([1478](https://github.com/arviz-devs/arviz/issues/1478))

### Documentation
* Reorganize documentation and change sphinx theme ([1406](https://github.com/arviz-devs/arviz/pull/1406))
* Switch to [MyST](https://myst-parser.readthedocs.io/en/latest/) and [MyST-NB](https://myst-nb.readthedocs.io/en/latest/index.html)
  for markdown/notebook parsing in docs ([1406](https://github.com/arviz-devs/arviz/pull/1406))
* Incorporated `input_core_dims` in `hdi` and `plot_hdi` docstrings ([1410](https://github.com/arviz-devs/arviz/pull/1410))
* Add documentation pages about experimental `SamplingWrapper`s usage ([1373](https://github.com/arviz-devs/arviz/pull/1373))
* Show example titles in gallery page ([1484](https://github.com/arviz-devs/arviz/pull/1484))
* Add `sample_stats` naming convention to the InferenceData schema ([1063](https://github.com/arviz-devs/arviz/pull/1063))
* Extend api documentation about `InferenceData` methods ([1338](https://github.com/arviz-devs/arviz/pull/1338))

### Experimental
* Modified `SamplingWrapper` base API ([1373](https://github.com/arviz-devs/arviz/pull/1373))

## v0.10.0 (2020 Sep 24)
### New features
* Added InferenceData dataset containing circular variables ([1265](https://github.com/arviz-devs/arviz/pull/1265))
* Added `is_circular` argument to `plot_dist` and `plot_kde` allowing for a circular histogram (Matplotlib, Bokeh) or 1D KDE plot (Matplotlib). ([1266](https://github.com/arviz-devs/arviz/pull/1266))
* Added `to_dict` method for InferenceData object ([1223](https://github.com/arviz-devs/arviz/pull/1223))
* Added `circ_var_names` argument to `plot_trace` allowing for circular traceplot (Matplotlib) ([1336](https://github.com/arviz-devs/arviz/pull/1336))
* Ridgeplot is hdi aware. By default displays truncated densities at the specified `hdi_prop` level ([1348](https://github.com/arviz-devs/arviz/pull/1348))
* Added `plot_separation` ([1359](https://github.com/arviz-devs/arviz/pull/1359))
* Extended methods from `xr.Dataset` to `InferenceData` ([1254](https://github.com/arviz-devs/arviz/pull/1254))
* Add `extend` and `add_groups` to `InferenceData` ([1300](https://github.com/arviz-devs/arviz/pull/1300) and [1386](https://github.com/arviz-devs/arviz/pull/1386))
* Added `__iter__` method (`.items`) for InferenceData ([1356](https://github.com/arviz-devs/arviz/pull/1356))
* Add support for discrete variables in `plot_bpv` ([#1379](https://github.com/arviz-devs/arviz/pull/1379))

### Maintenance and fixes
* Automatic conversion of list/tuple to numpy array in distplot ([1277](https://github.com/arviz-devs/arviz/pull/1277))
* `plot_posterior` fix overlap of hdi and rope ([1263](https://github.com/arviz-devs/arviz/pull/1263))
* `plot_dist` bins argument error fixed ([1306](https://github.com/arviz-devs/arviz/pull/1306))
* Improve handling of circular variables in `az.summary` ([1313](https://github.com/arviz-devs/arviz/pull/1313))
* Removed change of default warning in `ELPDData` string representation ([1321](https://github.com/arviz-devs/arviz/pull/1321))
* Update `radon` example dataset to current InferenceData schema specification ([1320](https://github.com/arviz-devs/arviz/pull/1320))
* Update `from_cmdstan` functionality and add warmup groups ([1330](https://github.com/arviz-devs/arviz/pull/1330) and [1351](https://github.com/arviz-devs/arviz/pull/1351))
* Restructure plotting code to be compatible with mpl>=3.3 ([1312](https://github.com/arviz-devs/arviz/pull/1312) and [1352](https://github.com/arviz-devs/arviz/pull/1352))
* Replaced `_fast_kde()` with `kde()` which now also supports circular variables via the argument `circular` ([1284](https://github.com/arviz-devs/arviz/pull/1284)).
* Increased `from_pystan` attrs information content ([1353](https://github.com/arviz-devs/arviz/pull/1353))
* Allow `plot_trace` to return and accept axes ([1361](https://github.com/arviz-devs/arviz/pull/1361))
* Update diagnostics to be on par with posterior package ([1366](https://github.com/arviz-devs/arviz/pull/1366))
* Use method="average" in `scipy.stats.rankdata` ([1380](https://github.com/arviz-devs/arviz/pull/1380))
* Add more `plot_parallel` examples ([1380](https://github.com/arviz-devs/arviz/pull/1380))
* Bump minimum xarray version to 0.16.1 ([1389](https://github.com/arviz-devs/arviz/pull/1389)
* Fix multi rope for `plot_forest` ([1390](https://github.com/arviz-devs/arviz/pull/1390))
* Bump minimum xarray version to 0.16.1 ([1389](https://github.com/arviz-devs/arviz/pull/1389))
* `from_dict` will now store warmup groups even with the main group missing ([1386](https://github.com/arviz-devs/arviz/pull/1386))
* increase robustness for repr_html handling ([1392](https://github.com/arviz-devs/arviz/pull/1392))

## v0.9.0 (2020 June 23)
### New features
* loo-pit plot. The kde is computed over the data interval (this could be shorter than [0, 1]). The HDI is computed analytically ([1215](https://github.com/arviz-devs/arviz/pull/1215))
* Added `html_repr` of InferenceData objects for jupyter notebooks. ([1217](https://github.com/arviz-devs/arviz/pull/1217))
* Added support for PyJAGS via the function `from_pyjags`. ([1219](https://github.com/arviz-devs/arviz/pull/1219) and [1245](https://github.com/arviz-devs/arviz/pull/1245))
* `from_pymc3` can now retrieve `coords` and `dims` from model context ([1228](https://github.com/arviz-devs/arviz/pull/1228), [1240](https://github.com/arviz-devs/arviz/pull/1240) and [1249](https://github.com/arviz-devs/arviz/pull/1249))
* `plot_trace` now supports multiple aesthetics to identify chain and variable
  shape and support matplotlib aliases ([1253](https://github.com/arviz-devs/arviz/pull/1253))
* `plot_hdi` can now take already computed HDI values ([1241](https://github.com/arviz-devs/arviz/pull/1241))
* `plot_bpv`. A new plot for Bayesian p-values ([1222](https://github.com/arviz-devs/arviz/pull/1222))

### Maintenance and fixes
* Include data from `MultiObservedRV` to `observed_data` when using
  `from_pymc3` ([1098](https://github.com/arviz-devs/arviz/pull/1098))
* Added a note on `plot_pair` when trying to use `plot_kde` on `InferenceData`
  objects. ([1218](https://github.com/arviz-devs/arviz/pull/1218))
* Added `log_likelihood` argument to `from_pyro` and a warning if log likelihood cannot be obtained ([1227](https://github.com/arviz-devs/arviz/pull/1227))
* Skip tests on matplotlib animations if ffmpeg is not installed ([1227](https://github.com/arviz-devs/arviz/pull/1227))
* Fix hpd bug where arguments were being ignored ([1236](https://github.com/arviz-devs/arviz/pull/1236))
* Remove false positive warning in `plot_hdi` and fixed matplotlib axes generation ([1241](https://github.com/arviz-devs/arviz/pull/1241))
* Change the default `zorder` of scatter points from `0` to `0.6` in `plot_pair` ([1246](https://github.com/arviz-devs/arviz/pull/1246))
* Update `get_bins` for numpy 1.19 compatibility ([1256](https://github.com/arviz-devs/arviz/pull/1256))
* Fixes to `rug`, `divergences` arguments in `plot_trace` ([1253](https://github.com/arviz-devs/arviz/pull/1253))

### Deprecation
* Using `from_pymc3` without a model context available now raises a
  `FutureWarning` and will be deprecated in a future version ([1227](https://github.com/arviz-devs/arviz/pull/1227))
* In `plot_trace`, `chain_prop` and `compact_prop` as tuples will now raise a
  `FutureWarning` ([1253](https://github.com/arviz-devs/arviz/pull/1253))
* `hdi` with 2d data raises a FutureWarning ([1241](https://github.com/arviz-devs/arviz/pull/1241))

### Documentation
* A section has been added to the documentation at InferenceDataCookbook.ipynb illustrating the use of ArviZ in conjunction with PyJAGS. ([1219](https://github.com/arviz-devs/arviz/pull/1219) and [1245](https://github.com/arviz-devs/arviz/pull/1245))
* Fixed inconsistent capitalization in `plot_hdi` docstring ([1221](https://github.com/arviz-devs/arviz/pull/1221))
* Fixed and extended `InferenceData.map` docs ([1255](https://github.com/arviz-devs/arviz/pull/1255))

## v0.8.3 (2020 May 28)
### Maintenance and fixes
* Restructured internals of `from_pymc3` to handle old pymc3 releases and
  sliced traces and to provide useful warnings ([1211](https://github.com/arviz-devs/arviz/pull/1211))


## v0.8.2 (2020 May 25)
### Maintenance and fixes
* Fixed bug in `from_pymc3` for sliced `pymc3.MultiTrace` input ([1209](https://github.com/arviz-devs/arviz/pull/1209))

## v0.8.1 (2020 May 24)

### Maintenance and fixes
* Fixed bug in `from_pymc3` when used with PyMC3<3.9 ([1203](https://github.com/arviz-devs/arviz/pull/1203))
* Fixed enforcement of rcParam `plot.max_subplots` in `plot_trace` and
  `plot_pair` ([1205](https://github.com/arviz-devs/arviz/pull/1205))
* Removed extra subplot row and column in in `plot_pair` with `marginal=True` ([1205](https://github.com/arviz-devs/arviz/pull/1205))
* Added latest PyMC3 release to CI in addition to using GitHub default branch ([1207](https://github.com/arviz-devs/arviz/pull/1207))

### Documentation
* Use `dev` as version indicator in online documentation ([1204](https://github.com/arviz-devs/arviz/pull/1204))

## v0.8.0 (2020 May 23)

### New features
* Stats and plotting functions that provide `var_names` arg can now filter parameters based on partial naming (`filter="like"`) or regular expressions (`filter="regex"`) (see [1154](https://github.com/arviz-devs/arviz/pull/1154)).
* Add `true_values` argument for `plot_pair`. It allows for a scatter plot showing the true values of the variables ([1140](https://github.com/arviz-devs/arviz/pull/1140))
* Allow xarray.Dataarray input for plots.([1120](https://github.com/arviz-devs/arviz/pull/1120))
* Revamped the `hpd` function to make it work with mutidimensional arrays, InferenceData and xarray objects ([1117](https://github.com/arviz-devs/arviz/pull/1117))
* Skip test for optional/extra dependencies when not installed ([1113](https://github.com/arviz-devs/arviz/pull/1113))
* Add option to display rank plots instead of trace ([1134](https://github.com/arviz-devs/arviz/pull/1134))
* Add out-of-sample groups (`predictions` and `predictions_constant_data`) to `from_dict` ([1125](https://github.com/arviz-devs/arviz/pull/1125))
* Add out-of-sample groups (`predictions` and `predictions_constant_data`) and `constant_data` group to pyro and numpyro translation ([1090](https://github.com/arviz-devs/arviz/pull/1090), [1125](https://github.com/arviz-devs/arviz/pull/1125))
* Add `num_chains` and `pred_dims` arguments to from_pyro and from_numpyro ([1090](https://github.com/arviz-devs/arviz/pull/1090), [1125](https://github.com/arviz-devs/arviz/pull/1125))
* Integrate jointplot into pairplot, add point-estimate and overlay of plot kinds ([1079](https://github.com/arviz-devs/arviz/pull/1079))
* New grayscale style. This also add two new cmaps `cet_grey_r` and `cet_grey_r`. These are perceptually uniform gray scale cmaps from colorcet (linear_grey_10_95_c0) ([1164](https://github.com/arviz-devs/arviz/pull/1164))
* Add warmup groups to InferenceData objects, initial support for PyStan ([1126](https://github.com/arviz-devs/arviz/pull/1126)) and PyMC3 ([1171](https://github.com/arviz-devs/arviz/pull/1171))
* `hdi_prob` will not plot hdi if argument `hide` is passed. Previously `credible_interval` would omit HPD if `None` was passed  ([1176](https://github.com/arviz-devs/arviz/pull/1176))
* Add `stats.ic_pointwise` rcParam ([1173](https://github.com/arviz-devs/arviz/pull/1173))
* Add `var_name` argument to information criterion calculation: `compare`,
  `loo` and `waic` ([1173](https://github.com/arviz-devs/arviz/pull/1173))

### Maintenance and fixes
* Fixed `plot_pair` functionality for two variables with bokeh backend ([1179](https://github.com/arviz-devs/arviz/pull/1179))
* Changed `diagonal` argument for `marginals` and fixed `point_estimate_marker_kwargs` in `plot_pair` ([1167](https://github.com/arviz-devs/arviz/pull/1167))
* Fixed behaviour of `credible_interval=None` in `plot_posterior` ([1115](https://github.com/arviz-devs/arviz/pull/1115))
* Fixed hist kind of `plot_dist` with multidimensional input ([1115](https://github.com/arviz-devs/arviz/pull/1115))
* Fixed `TypeError` in `transform` argument of `plot_density` and `plot_forest` when `InferenceData` is a list or tuple ([1121](https://github.com/arviz-devs/arviz/pull/1121))
* Fixed overlaid pairplots issue ([1135](https://github.com/arviz-devs/arviz/pull/1135))
* Update Docker building steps ([1127](https://github.com/arviz-devs/arviz/pull/1127))
* Updated benchmarks and moved to asv_benchmarks/benchmarks ([1142](https://github.com/arviz-devs/arviz/pull/1142))
* Moved `_fast_kde`, `_fast_kde_2d`, `get_bins` and `_sturges_formula` to `numeric_utils` and `get_coords` to `utils` ([1142](https://github.com/arviz-devs/arviz/pull/1142))
* Rank plot: rename `axes` argument to `ax` ([1144](https://github.com/arviz-devs/arviz/pull/1144))
* Added a warning specifying log scale is now the default in compare/loo/waic functions ([1150](https://github.com/arviz-devs/arviz/pull/1150)).
* Fixed bug in `plot_posterior` with rcParam "plot.matplotlib.show" = True ([1151](https://github.com/arviz-devs/arviz/pull/1151))
* Set `fill_last` argument of `plot_kde` to False by default ([1158](https://github.com/arviz-devs/arviz/pull/1158))
* plot_ppc animation: improve docs and error handling ([1162](https://github.com/arviz-devs/arviz/pull/1162))
* Fix import error when wrapped function docstring is empty ([1192](https://github.com/arviz-devs/arviz/pull/1192))
* Fix passing axes to plot_density with several datasets ([1198](https://github.com/arviz-devs/arviz/pull/1198))

### Deprecation
* `hpd` function deprecated in favor of `hdi`. `credible_interval` argument replaced by `hdi_prob`throughout with exception of `plot_loo_pit` ([1176](https://github.com/arviz-devs/arviz/pull/1176))
* `plot_hpd` function deprecated in favor of `plot_hdi`. ([1190](https://github.com/arviz-devs/arviz/pull/1190))

### Documentation
* Add classifier to `setup.py` including Matplotlib framework ([1133](https://github.com/arviz-devs/arviz/pull/1133))
* Image thumbs generation updated to be Bokeh 2 compatible ([1116](https://github.com/arviz-devs/arviz/pull/1116))
* Add new examples for `plot_pair` ([1110](https://github.com/arviz-devs/arviz/pull/1110))
* Add examples for `psislw` and `r2_score` ([1129](https://github.com/arviz-devs/arviz/pull/1129))
* Add more examples on 2D kde customization ([1158](https://github.com/arviz-devs/arviz/pull/1158))
* Make docs compatible with sphinx3 and configure `intersphinx` for better
  references ([1184](https://github.com/arviz-devs/arviz/pull/1184))
* Extend the developer guide and add it to the website ([1184](https://github.com/arviz-devs/arviz/pull/1184))

## v0.7.0 (2020 Mar 2)

### New features
* Add out-of-sample predictions (`predictions` and  `predictions_constant_data` groups) to pymc3, pystan, cmdstan and cmdstanpy translations ([983](https://github.com/arviz-devs/arviz/pull/983), [1032](https://github.com/arviz-devs/arviz/pull/1032) and [1064](https://github.com/arviz-devs/arviz/pull/1064))
* Started adding pointwise log likelihood storage support ([794](https://github.com/arviz-devs/arviz/pull/794), [1044](https://github.com/arviz-devs/arviz/pull/1044) and [1064](https://github.com/arviz-devs/arviz/pull/1064))
* Add out-of-sample predictions (`predictions` and  `predictions_constant_data` groups) to pymc3 and pystan translations ([983](https://github.com/arviz-devs/arviz/pull/983) and [1032](https://github.com/arviz-devs/arviz/pull/1032))
* Started adding pointwise log likelihood storage support ([794](https://github.com/arviz-devs/arviz/pull/794), [1044](https://github.com/arviz-devs/arviz/pull/1044))
* Violinplot: rug-plot option ([997](https://github.com/arviz-devs/arviz/pull/997))
* Integrated rcParams `plot.point_estimate` ([994](https://github.com/arviz-devs/arviz/pull/994)), `stats.ic_scale` ([993](https://github.com/arviz-devs/arviz/pull/993)) and `stats.credible_interval` ([1017](https://github.com/arviz-devs/arviz/pull/1017))
* Added `group` argument to `plot_ppc` ([1008](https://github.com/arviz-devs/arviz/pull/1008)), `plot_pair` ([1009](https://github.com/arviz-devs/arviz/pull/1009)) and `plot_joint` ([1012](https://github.com/arviz-devs/arviz/pull/1012))
* Added `transform` argument to `plot_trace`, `plot_forest`, `plot_pair`, `plot_posterior`, `plot_rank`, `plot_parallel`,  `plot_violin`,`plot_density`, `plot_joint` ([1036](https://github.com/arviz-devs/arviz/pull/1036))
* Add `skipna` argument to `hpd` and `summary` ([1035](https://github.com/arviz-devs/arviz/pull/1035))
* Added `transform` argument to `plot_trace`, `plot_forest`, `plot_pair`, `plot_posterior`, `plot_rank`, `plot_parallel`,  `plot_violin`,`plot_density`, `plot_joint` ([1036](https://github.com/arviz-devs/arviz/pull/1036))
* Add `marker` functionality to `bokeh_plot_elpd` ([1040](https://github.com/arviz-devs/arviz/pull/1040))
* Add `ridgeplot_quantiles` argument to `plot_forest` ([1047](https://github.com/arviz-devs/arviz/pull/1047))
* Added the functionality [interactive legends](https://docs.bokeh.org/en/1.4.0/docs/user_guide/interaction/legends.html) for bokeh plots of `densityplot`, `energyplot`
  and `essplot` ([1024](https://github.com/arviz-devs/arviz/pull/1024))
* New defaults for cross validation: `loo` (old: waic) and `log` -scale (old: `deviance` -scale) ([1067](https://github.com/arviz-devs/arviz/pull/1067))
* **Experimental Feature**: Added `arviz.wrappers` module to allow ArviZ to refit the models if necessary ([771](https://github.com/arviz-devs/arviz/pull/771))
* **Experimental Feature**: Added `reloo` function to ArviZ ([771](https://github.com/arviz-devs/arviz/pull/771))
* Added new helper function `matplotlib_kwarg_dealiaser` ([1073](https://github.com/arviz-devs/arviz/pull/1073))
* ArviZ version to InferenceData attributes. ([1086](https://github.com/arviz-devs/arviz/pull/1086))
* Add `log_likelihood` argument to `from_pymc3` ([1082](https://github.com/arviz-devs/arviz/pull/1082))
* Integrated rcParams for `plot.bokeh.layout` and `plot.backend`. ([1089](https://github.com/arviz-devs/arviz/pull/1089))
* Add automatic legends in `plot_trace` with compact=True (matplotlib only) ([1070](https://github.com/arviz-devs/arviz/pull/1070))
* Updated hover information for `plot_pair` with bokeh backend ([1074](https://github.com/arviz-devs/arviz/pull/1074))


### Maintenance and fixes
* Fixed bug in density and posterior plot bin computation ([1049](https://github.com/arviz-devs/arviz/pull/1049))
* Fixed bug in density plot ax argument ([1049](https://github.com/arviz-devs/arviz/pull/1049))
* Fixed bug in extracting prior samples for cmdstanpy ([979](https://github.com/arviz-devs/arviz/pull/979))
* Fix erroneous warning in traceplot ([989](https://github.com/arviz-devs/arviz/pull/989))
* Correct bfmi denominator ([991](https://github.com/arviz-devs/arviz/pull/991))
* Removed parallel from jit full ([996](https://github.com/arviz-devs/arviz/pull/996))
* Rename flat_inference_data_to_dict ([1003](https://github.com/arviz-devs/arviz/pull/1003))
* Violinplot: fix histogram ([997](https://github.com/arviz-devs/arviz/pull/997))
* Convert all instances of SyntaxWarning to UserWarning ([1016](https://github.com/arviz-devs/arviz/pull/1016))
* Fix `point_estimate` in `plot_posterior` ([1038](https://github.com/arviz-devs/arviz/pull/1038))
* Fix interpolation `hpd_plot` ([1039](https://github.com/arviz-devs/arviz/pull/1039))
* Fix `io_pymc3.py` to handle models with `potentials` ([1043](https://github.com/arviz-devs/arviz/pull/1043))
* Fix several inconsistencies between schema and `from_pymc3` implementation
  in groups `prior`, `prior_predictive` and `observed_data` ([1045](https://github.com/arviz-devs/arviz/pull/1045))
* Stabilize covariance matrix for `plot_kde_2d` ([1075](https://github.com/arviz-devs/arviz/pull/1075))
* Removed extra dim in `prior` data in `from_pyro` ([1071](https://github.com/arviz-devs/arviz/pull/1071))
* Moved CI and docs (build & deploy) to Azure Pipelines and started using codecov ([1080](https://github.com/arviz-devs/arviz/pull/1080))
* Fixed bug in densityplot when variables differ between models ([1096](https://github.com/arviz-devs/arviz/pull/1096))

### Deprecation
* `from_pymc3` now requires PyMC3>=3.8

### Documentation
* Updated `InferenceData` schema specification (`log_likelihood`,
  `predictions` and `predictions_constant_data` groups)
* Clarify the usage of `plot_joint` ([1001](https://github.com/arviz-devs/arviz/pull/1001))
* Added the API link of function to examples ([1013](https://github.com/arviz-devs/arviz/pull/1013))
* Updated PyStan_schema_example to include example of out-of-sample prediction ([1032](https://github.com/arviz-devs/arviz/pull/1032))
* Added example for `concat` method ([1037](https://github.com/arviz-devs/arviz/pull/1037))


## v0.6.1 (2019 Dec 28)

### New features
* Update for pair_plot divergences can be selected
* Default tools follow global (ArviZ) defaults
* Add interactive legend for a plot, if only two variables are used in pairplot

### Maintenance and fixes
* Change `packaging` import from absolute to relative format, explicitly importing `version` function


## v0.6.0 (2019 Dec 24)

### New features

* Initial bokeh support.
* ArviZ.jl a Julia interface to ArviZ (@sethaxen )

### Maintenance and fixes

* Fully support `numpyro` (@fehiepsi )
* log_likelihood and observed data from pyro
* improve rcparams
* fix `az.concat` functionality (@anzelpwj )

### Documentation
* distplot docstring plotting example (@jscarbor )

## v0.5.1 (2019 Sep 16)

### Maintenance and fixes
* Comment dev requirements in setup.py


## v0.5.0 (2019 Sep 15)

## New features
* Add from_numpyro Integration ([811](https://github.com/arviz-devs/arviz/pull/811))
* Numba Google Summer of Code additions (https://ban-zee.github.io/jekyll/update/2019/08/19/Submission.html)
* Model checking, Inference Data, and Convergence assessments (https://github.com/OriolAbril/gsoc2019/blob/master/final_work_submission.md)


## v0.4.1 (2019 Jun 9)

### New features
* Reorder stats columns ([695](https://github.com/arviz-devs/arviz/pull/695))
* Plot Forest reports ess and rhat by default([685](https://github.com/arviz-devs/arviz/pull/685))
* Add pointwise elpd ([678](https://github.com/arviz-devs/arviz/pull/678))

### Maintenance and fixes
* Fix io_pymc3 bug ([693](https://github.com/arviz-devs/arviz/pull/693))
* Fix io_pymc3 warning ([686](https://github.com/arviz-devs/arviz/pull/686))
* Fix 0 size bug with pystan ([677](https://github.com/arviz-devs/arviz/pull/677))


## v0.4.0 (2019 May 20)

### New features
* Add plot_dist ([592](https://github.com/arviz-devs/arviz/pull/592))
* New rhat and ess ([623](https://github.com/arviz-devs/arviz/pull/623))
* Add plot_hpd ([611](https://github.com/arviz-devs/arviz/pull/611))
* Add plot_rank ([625](https://github.com/arviz-devs/arviz/pull/625))

### Deprecation
* Remove load_data and save_data ([625](https://github.com/arviz-devs/arviz/pull/625))


## v0.3.3 (2019 Feb 23)

### New features
* Plot ppc supports multiple chains ([526](https://github.com/arviz-devs/arviz/pull/526))
* Plot titles now wrap ([441](https://github.com/arviz-devs/arviz/pull/441))
* plot_density uses a grid ([379](https://github.com/arviz-devs/arviz/pull/379))
* emcee reader support ([550](https://github.com/arviz-devs/arviz/pull/550))
* Animations in plot_ppc ([546](https://github.com/arviz-devs/arviz/pull/546))
* Optional dictionary for stat_funcs in summary ([583](https://github.com/arviz-devs/arviz/pull/583))
* Can exclude variables in selections with negated variable names ([574](https://github.com/arviz-devs/arviz/pull/574))

### Maintenance and fixes
* Order maintained with xarray_var_iter ([557](https://github.com/arviz-devs/arviz/pull/557))
* Testing very improved (multiple)
* Fix nan handling in effective sample size ([573](https://github.com/arviz-devs/arviz/pull/573))
* Fix kde scaling ([582](https://github.com/arviz-devs/arviz/pull/582))
* xticks for discrete variables ([586](https://github.com/arviz-devs/arviz/pull/586))
* Empty InferenceData saves consistent with netcdf ([577](https://github.com/arviz-devs/arviz/pull/577))
* Removes numpy pinning ([594](https://github.com/arviz-devs/arviz/pull/594))

### Documentation
* JOSS and Zenodo badges ([537](https://github.com/arviz-devs/arviz/pull/537))
* Gitter badge ([548](https://github.com/arviz-devs/arviz/pull/548))
* Docs for combining InferenceData ([590](https://github.com/arviz-devs/arviz/pull/590))

## v0.3.2 (2019 Jan 15)

### New features

* Support PyStan3 ([464](https://github.com/arviz-devs/arviz/pull/464))
* Add some more information to the inference data of tfp ([447](https://github.com/arviz-devs/arviz/pull/447))
* Use Split R-hat ([477](https://github.com/arviz-devs/arviz/pull/477))
* Normalize from_xyz functions ([490](https://github.com/arviz-devs/arviz/pull/490))
* KDE: Display quantiles ([479](https://github.com/arviz-devs/arviz/pull/479))
* Add multiple rope support to `plot_forest` ([448](https://github.com/arviz-devs/arviz/pull/448))
* Numba jit compilation to speed up some methods ([515](https://github.com/arviz-devs/arviz/pull/515))
* Add `from_dict` for easier creation of az.InferenceData objects  ([524](https://github.com/arviz-devs/arviz/pull/524))
* Add stable logsumexp ([522](https://github.com/arviz-devs/arviz/pull/522))


### Maintenance and fixes

* Fix for `from_pyro` with multiple chains ([463](https://github.com/arviz-devs/arviz/pull/463))
* Check `__version__` for attr ([466](https://github.com/arviz-devs/arviz/pull/466))
* And exception to plot compare ([461](https://github.com/arviz-devs/arviz/pull/461))
* Add Docker Testing to travisCI ([473](https://github.com/arviz-devs/arviz/pull/473))
* fix jointplot warning ([478](https://github.com/arviz-devs/arviz/pull/478))
* Fix tensorflow import bug ([489](https://github.com/arviz-devs/arviz/pull/489))
* Rename N_effective to S_effective ([505](https://github.com/arviz-devs/arviz/pull/505))


### Documentation

* Add docs to plot compare ([461](https://github.com/arviz-devs/arviz/pull/461))
* Add InferenceData tutorial in header ([502](https://github.com/arviz-devs/arviz/pull/502))
* Added figure to InferenceData tutorial ([510](https://github.com/arviz-devs/arviz/pull/510))


## v0.3.1 (2018 Dec 18)

### Maintenance and fixes
* Fix installation problem with release 0.3.0

## v0.3.0 (2018 Dec 14)

* First Beta Release<|MERGE_RESOLUTION|>--- conflicted
+++ resolved
@@ -5,11 +5,8 @@
 ### New features
 
 ### Maintenance and fixes
-<<<<<<< HEAD
+* Add exception in `az.plot_hdi` for `x` of type `np.datetime64` and `smooth=True` ([2016](https://github.com/arviz-devs/arviz/pull/2016))
 * Change `ax.plot` usage to `ax.scatter` in `plot_pair`. ([1990](https://github.com/arviz-devs/arviz/pull/1990))
-=======
-* Add exception in `az.plot_hdi` for `x` of type `np.datetime64` and `smooth=True` ([2016](https://github.com/arviz-devs/arviz/pull/2016))
->>>>>>> 101a0f60
 
 ### Deprecation
 
