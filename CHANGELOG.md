--- conflicted
+++ resolved
@@ -8,11 +8,9 @@
 * Violinplot: rug-plot option (#997)
 * Integrated rcParams `plot.point_estimate` (#994), `stats.ic_scale` (#993) and `stats.credible_interval` (#1017)
 * Added `group` argument to `plot_ppc` (#1008), `plot_pair` (#1009) and `plot_joint` (#1012)
-<<<<<<< HEAD
+* Add `skipna` argument to `hpd` and `summary` (#1035)
 * Added `transform` argument to `plot_trace`, `plot_forest`, `plot_pair`, `plot_posterior`, `plot_rank`, `plot_parallel`,  `plot_violin`,`plot_density`, `plot_joint` (#1036)
-=======
-* Add `skipna` argument to `hpd` and `summary` (#1035)
->>>>>>> d8cbacaa
+
 
 ### Maintenance and fixes
 * Fixed bug in extracting prior samples for cmdstanpy (#979)
